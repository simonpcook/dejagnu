<<<<<<< HEAD
2014-07-15  Maciej W. Rozycki  <macro@mips.com>
	    Maciej W. Rozycki  <macro@codesourcery.com>

	* lib/targetdb.exp (add_board_info): New procedure.
	* doc/ref.xml (Add_board_info Procedure): New section.
	(Set_board_info Procedure): Add description.
	(Unset_board_info Procedure): Likewise.
	* doc/user.xml (Board Config File Values): Add `add_board_info'
	reference.  Reorder `gdb_init_command' table rows and remove a
	duplicate entry, reusing it for `gdb_init_commands'.
=======
2014-06-25  Rob Savoye  <rob.savoye@linaro.org>

	* runtest.exp: (lookfor-file): Fix bug were none of the relative
	paths were actually being used for file lookup.
>>>>>>> 45a1dbdf

2014-06-06  Ben Elliston  <bje@gnu.org>

	* depcomp, install-sh, missing: Update to latest versions.
	* mkinstalldirs: Remove.
	* Makefile.in: Regenerate.

2014-06-04  Ben Elliston  <bje@gnu.org>

	* Makefile.in: Regenerate with Automake 1.14.1.
	* compile: Add missing file.

2014-06-04  Ben Elliston  <bje@gnu.org>

	* config.guess: Update to version 2014-03-23.
	* config.sub: Likewise.

2014-06-04  Ben Elliston  <bje@gnu.org>

	* aclocal.m4: Regenerate with Automake 1.14.1.
	* configure: Regenerate with Autoconf 2.69.

2014-03-15  Steve Ellcey  <sellcey@mips.com>

	* baseboards/multi-sim.exp (rpath_flags): Add libatomic.so check.

2014-02-23  Steve Ellcey  <sellcey@mips.com>
	    Richard Sandiford  <rdsandiford@googlemail.com>

	* config/sim.exp (sim_exec): New.
	(sim_file): New.

2013-12-08  Richard Sandiford  <rdsandiford@googlemail.com>

	* lib/dg.exp (dg-test): Don't put the expected and actual output
	of a pattern test in the test name; send it to the log instead.

2013-11-01  Steve Ellcey  <sellcey@mips.com>

	* Makefile.am (baseboard_SCRIPTS): Add multi-sim.exp baseboard.
	* Makefile.in: Regenerate.
	* baseboards/multi-sim.exp: New.

2013-10-31  Anton Kolesov  <anton.kolesov@synopsys.com>

	* lib/remote.exp (standard_reboot): Return 1 instead of an empty string.
	(remote_reboot): Add comment explaining return value of this procedure.
	* doc/ref.xml (remote_reboot, standard_reboot): Document procedures.
	* doc/dejagnu.texi: Regenerate.

2013-10-15  Alexander Ivchenko  <alexander.ivchenko@intel.com>

       * baseboards/androideabi.exp (process_multilib_options): Add option.
       * config/adb.exp: Remove hardcoded -static option.
       (adb_load): Add the possibility to change the temp directory. Also
       handle permission potential problems.
       (adb_exec): Do cd to android_tmp_dir first.

2013-10-05  Jose E. Marchesi  <jose.marchesi@oracle.com>

	* baseboards/unix.exp: Add gdb settings to not use hardware
	watchpoints in sparc64 running GNU/Linux.

2013-06-17  Bernhard Reutner-Fischer  <aldot@gcc.gnu.org>

	* runtest.exp (libdirs): New global variable.
	(load_lib): Append libdirs to search_and_load_files directories.
	* doc/ref.xml (load_lib): Document global variable libdirs.
	* doc/dejagnu.texi: Regenerate.
	* testsuite/runtest.all/load_lib.exp: New testcase.
	* Makefile.am (TESTSUITE_FILES): Add new testcase.
	* Makefile.in: Regenerate.

2013-06-15  Ben Elliston  <bje@gnu.org>

	* configure.ac: If DEJAGNU is unset, set it to /dev/null.
	* Makefile.am: Export DEJAGNU.
	* configure: Likewise.
	* Makefile.in: Regenerate.

2013-06-15  Bernhard Reutner-Fischer  <aldot@gcc.gnu.org>

	* doc/user.xml: Fix typos.
	* doc/ref.xml: Likewise.
	* doc/dejagnu.texi: Regenerate.

2013-06-15  Bernhard Reutner-Fischer  <aldot@gcc.gnu.org>

	* doc/user.xml: Fix number of columns in table.
	* doc/dejagnu.texi: Regenerate.

2013-06-15  Bernhard Reutner-Fischer  <aldot@gcc.gnu.org>

	* doc/user.xml: Fix rendering errors around programlisting.
	* doc/ref.xml: Likewise.
	* doc/dejagnu.texi: Regenerate.

2013-06-15  Bernhard Reutner-Fischer  <aldot@gcc.gnu.org>

	* doc/user.xml: Fix spacing before productname.
	* doc/dejagnu.texi: Regenerate.

2013-06-12  Bernhard Reutner-Fischer  <aldot@gcc.gnu.org>

	* testsuite/runtest.all/default_procs.tcl (send_log): Use the
	magic "args" parameter name, as expect send_log proc accepts -- as
	a leading option.

2013-06-08  Makoto Fujiwara  <makoto@ki.nu>

	* Makefile.am (pkgdata_DATA): Rename from pkgdata_SCRIPTS.
	(config_DATA): Likewise for config_SCRIPTS.
	(baseboard_DATA): Likewise for baseboard_SCRIPTS.
	(EXTRA_DIST): Remove pkgdata_SCRIPTS, config_SCRIPTS and
	baseboard_SCRIPTS.
	* Makefile.in: Regenerate.

2013-06-08  Ben Elliston  <bje@gnu.org>

	* configure: Regenerate with autoconf 2.69.
	* aclocal.m4: Regenerate.

2013-03-31  Ben Elliston  <bje@gnu.org>

	* Makefile.am (html-local): Rename target from html.
	* Makefile.in: Regenerate with automake 1.12.6.
	* aclocal.m4: Likewise.
	* configure: Regenerate.

2013-03-28  Gilles Espinasse  <g.esp@free.fr>

	* TODO: Remove todo item about warncnt and errcnt.

2013-03-28  Gilles Espinasse  <g.esp@free.fr>

	* testsuite/lib/libsup.exp (make_defaults_file): Only set $tool once.

2013-03-26  Ben Elliston  <bje@gnu.org>

	* config.guess: Update to version 2013-02-12.
	* config.sub: Likewise.

2013-02-16  Rob Savoye  <rob@build.welcomehome.org>

	* config/adb.exp: Add adb_file so we can remotely delete test
	cases to save on limited disk space. Don't remove the file after
	executing it, leave that for the test driver instead.

2013-02-15  Rob Savoye  <rob@welcomehome.org>

	* config/adb.exp: Remove the test case after executing
	it. Otherwise we can fill up all the diskspace on a small target
	pretty fast.

2013-02-11  Rob Savoye	<rob@welcomehome.org>

	* baseboards/androideabi.exp: Board support for Android using ADB.
	* config/adb.exp: Config support for Android using ADB.
	* Makefile.am (dist): Add new config and board files.
	* aclocal.m4, Makefile.in, configure, example/calc/configure,
	example/mathhelper/configure: Regenerated with newer autotools.

2012-12-05  Ben Elliston  <bje@gnu.org>

	* example/hello: Remove.
	* configure.ac: Likewise.
	* configure: Regenerate.

2012-10-04  Steve Ellcey  <sellcey@mips.com>

	* Makefile.am (baseboard_SCRIPTS): Add new baseboards.
	* Makefile.in: Regenerate.
	* baseboards/mips-sim-mti32.exp: New.
	* baseboards/mips-sim-mti64.exp: New.
	* baseboards/mips-sim-mti64_n32.exp: New.
	* baseboards/mips-sim-mti64_64.exp: New.
	* baseboards/mips-sim-sde32.exp: New.
	* baseboards/mips-sim-sde64.exp: New.

2012-10-04  Ben Elliston  <bje@gnu.org>

	* aclocal.m4: Regenerate with automake 1.11.3.
	* Makefile.in: Likewise.
	* configure: Regenerate with autoconf 2.68.

2012-08-22  Steve Ellcey  <sellcey@mips.com>

	* baseboards/generic-sim.exp: New baseboard definition.

2012-06-15  Andreas Schwab  <schwab@linux-m68k.org>

	* lib/framework.exp (clone_output): Protect from leading dash in
	$message.
	* runtest.exp (verbose): Likewise.

2012-06-11  Tom Tromey  <tromey@redhat.com>

	* doc/runtest.1: Update.
	* runtest.exp (xml_file_name): New global.
	(usage): Update.
	Handle optional argument to --xml.
	* lib/framework.exp (open_logs): Respect xml_file_name.

2012-03-24  Bernhard Reutner-Fischer  <aldot@gcc.gnu.org>

	* runtest.exp (load_tool_init): Fix typo in -de option handling.

2012-03-24  Bernhard Reutner-Fischer  <aldot@gcc.gnu.org>

	* doc/runtest.1: Correct name of debug file.

2012-02-25  Ben Elliston  <bje@gnu.org>

	* runtest: Search /usr/share/dejagnu and /usr/local/share/dejagnu
	for runtest.exp as a last resort (for usrmove environments, where
	/bin is a link to /usr/bin). From Honza Horak <hhorak@redhat.com>.

2011-12-30  Ben Elliston  <bje@gnu.org>

	* doc/user.xml: Various spelling and consistency fixes.
	* doc/ref.xml: Likewise.
	(exit_remote_shell): Remove, as this procedure is defunct.
	* doc/dejagnu.texi: Regenerate.

2011-12-30  Ben Elliston  <bje@gnu.org>

	* config.guess: Update to version 2011-12-29.
	* config.sub: Update to version 2011-11-11.

2011-06-30  Tom Tromey  <tromey@redhat.com>

	* doc/ref.xml: Document find_gfortran.
	* doc/dejagnu.texi: Regenerate.
	* lib/target.exp (default_target_compile): Handle f90.
	(default_target_compile): Likewise.
	* lib/libgloss.exp (find_gfortran): New proc.

2011-06-30  Ben Elliston  <bje@gnu.org>

	* Makefile.am (all-local): New rule.
	* Makefile.in: Regenerate.

2011-04-12  Ben Elliston  <bje@gnu.org>

	* config/vxworks.exp (vxworks_file): Use "file delete", not "exec
	rm", for better portability.
	* config/netware.exp (${board}_load): Likewise.
	* lib/dg.exp (dg-test): Likewise.
	* lib/framework.exp (open_logs): Likewise.
	* lib/remote.exp (standard_file): Likewise.
	* runtest.exp: Likewise.
	* testsuite/runtest.all/options.exp: Likewise.

2011-03-15  Ben Elliston  <bje@gnu.org>

	* runtest.exp: Whitespace cleanups.
	* lib/dejagnu.exp, lib/dg.exp, lib/framework.exp,
	lib/libgloss.exp, lib/remote.exp, lib/rsh.exp, lib/target.exp,
	lib/telnet.exp, lib/tip.exp, lib/utils.exp: Likewise.

2011-03-15  Ben Elliston  <bje@gnu.org>

	* runtest: Remove trailing semicolons.
	* lib/rsh.exp: Likewise.

2011-03-15  H.J. Lu  <hjl.tools@gmail.com>

	* lib/remote.exp (local_exec): Ignore SIGHUP.

2011-03-14  Ben Elliston  <bje@gnu.org>

	* runtest.exp (frame_version): Set to 1.5.1.
	* configure.ac (AC_INIT): Set version to 1.5.1.
	* configure: Regenerate.
	* doc/dejagnu.xml (appversion, version): Set to 1.5.1.
	* doc/dejagnu.texi: Regenerate.

2011-03-14  Ben Elliston  <bje@gnu.org>

	* dejagnu.h: Whitespace cleanups.

2011-03-14  Ben Elliston  <bje@gnu.org>

	* baseboards/cris-sim.exp: Remove trailing semicolon(s).
	* baseboards/mt-sid.exp: Likewise.
	* baseboards/tx39-sim.exp: Likewise.
	* lib/target.exp (default_target_compile): Likewise.

2011-03-14  Ben Elliston  <bje@gnu.org>

	Reported by Flash Sheridan <flash@pobox.com>:
	* doc/user.xml (Testing "Hello world" locally): Improve the
	example test script and make it robust to failures.  Tidy some
	formatting errors.
	* doc/dejagnu.texi: Regenerate.

2011-03-14  Jan Kratochvil  <jan.kratochvil@redhat.com>

	* runtest.exp (runtest): Call reset_vars at initialisation so that
	perror does not affect test results in other test scripts.

2011-03-09  Ben Elliston  <bje@gnu.org>

	* NEWS: Start a new section for post-1.5 changes.

2011-03-09  Ben Elliston  <bje@gnu.org>

	* DejaGnu 1.5 released.

2011-03-09  Ben Elliston  <bje@gnu.org>

	* Makefile.am (DISTCLEANFILES): Define.
	* Makefile.in: Regenerate.
	* testsuite/runtest.all/libs.exp: Clean up temp files on exit.
	* testsuite/runtest.all/options.exp: Likewise for dbg.log.
	* testsuite/runtest.all/stats.exp: Likewise for tmpdir. Use "file
	mkdir" instead of exec'ing mkdir(1).

2011-03-07  Ben Elliston  <bje@gnu.org>

	* Makefile.am (doc/dejagnu.texi): Conditional on MAINTAINER_MODE.
	* Makefile.in: Regenerate.

2011-03-06  Ben Elliston  <bje@gnu.org>

	* configure.ac (AC_INIT): Set version to 1.5.
	* configure: Regenerate.
	* runtest.exp (frame_version): Set to 1.5.
	* doc/dejagnu.texi: Regenerate.

2011-03-04  Ben Elliston  <bje@gnu.org>

	* texinfo.tex: Import latest version from ftp://tug.org/tex.

2011-03-04  Ben Elliston  <bje@gnu.org>

	* Makefile.am (EXTRA_DIST): Correct name of historical ChangeLog.
	* Makefile.in: Regenerate.

2011-03-03  Ben Elliston  <bje@gnu.org>

	* Makefile.am: Bump to GPL version 3.
	* configure.ac: Likewise.
	* Makefile.in: Regenerate.
	* aclocal.m4: Likewise.
	* configure: Likewise.

2011-03-03  Ben Elliston  <bje@gnu.org>

	* config.guess: Update to most recent version.
	* config.sub: Likewise.

2011-03-03  Ben Elliston  <bje@gnu.org>

	* lib/framework.exp (unknown): Rename the native Tcl ::unknown
	proc to ::tcl_unknown.  If ::tcl_unknown returns a failure result,
	then fall back to the conventional DejaGnu handling.  Report from
	David Byron <dbyron@dbyron.com>.

2011-03-03  Maciej W. Rozycki  <macro@codesourcery.com>

	* lib/remote.exp (remote_expect): Pass all exception conditions up
	to the caller.

2011-03-01  Rainer Orth  <ro@CeBiTec.Uni-Bielefeld.DE>

	* lib/dg.exp (dg-test): Support nested calls.

2010-04-13  Ben Elliston  <bje@gnu.org>

	* testglue.c: Remove duplicated prototypes for abort and exit.

2010-03-26  Rainer Orth  <ro@CeBiTec.Uni-Bielefeld.DE>

	* doc/user.xml (Tcl Variables For Command Line Options): Correct
	column count.

2010-01-21  Jie Zhang  <jie.zhang@analog.com>

	* config/gdb-comm.exp (gdb_comm_load): Set breakpoints after load.

2010-01-15  Anthony Green  <green@moxielogic.com>

	* baseboards/moxie-sim.exp: New baseboard.

2009-12-10  DJ Delorie  <dj@redhat.com>

	* baseboards/rx-sim.exp: New baseboard.

2009-10-15  Ben Elliston  <bje@gnu.org>

	* MAINTAINERS: Remove refererence to Tom Tromey's Tcl style guide.
	This web page has disappeared.

2009-07-06  Ben Elliston  <bje@gnu.org>

	* doc/dejagnu.xml, doc/ref.xml, doc/user.xml: Mark up options with
	<option> not <emphasis>.  Apply other grammatical fixes from
	Reuben Thomas.
	* doc/dejagnu.texi: Regenerate.

2009-07-06  Ben Elliston  <bje@gnu.org>

	* configure.ac: Check for docbook2x-texi.
	* configure: Regenerate.

2009-07-06  Ben Elliston  <bje@gnu.org>

	From Reuben Thomas  <rrt@sc3d.org>:
	* doc/runtest.1: Fix some formatting issues.

2009-06-16  Ben Elliston  <bje@gnu.org>

	* config.guess: Update to most recent version.
	* config.sub: Likewise.

2009-06-16  Ben Elliston  <bje@gnu.org>

	* Makefile.am (rpm, deb, solpkg, hpdepot): Remove targets.
	* Makefile.in: Regenerate.
	* packaging: Remove directory and its contents.

2009-06-10  Maciej W. Rozycki  <macro@codesourcery.com>

	* config/gdb-comm.exp (gdb_comm_add_breakpoint): Handle pending
	breakpoints.

2008-12-03  Ben Elliston  <bje@gnu.org>

	* COPYING: Update to GPL version 3.

2008-04-07  Ralf Wildenhues  <Ralf.Wildenhues@gmx.de>

	* doc/ref.xml, doc/user.xml: Fix typos.
	* doc/dejagnu.texi: Regenerate.

2008-04-06  Daniel Jacobowitz  <drow@false.org>

	* Makefile.am (RUNTESTDEFAULTFLAGS): Add RUNTEST=$(RUNTEST).
	* Makefile.in: Regenerate.
	* dejagnu.exp (host_execute): Improve regexp matching.
	* testsuite/libdejagnu/unit.cc: C++ fixes.

2008-04-06  Daniel Jacobowitz  <drow@false.org>

	* lib/utils.exp (diff): Open both files as binary.

2008-04-06  Daniel Jacobowitz  <dan@codesourcery.com>

	* dejagnu.h (totals): Correct typos.

2008-04-06  Daniel Jacobowitz  <dan@codesourcery.com>

	* doc/user.xml (Adding a New Tool, Adding a New Target): Fix typos.
	* doc/dejagnu.texi: Regenerate.

2008-02-25  Ben Elliston  <bje@gnu.org>

	* doc/runtest.1: Update date of last revision.

2008-02-11  Hans-Peter Nilsson  <hp@axis.com>

	* baseboards/h8300.exp: Use -- before switch argument that may
	begin with "-".
	* baseboards/cris-sim.exp: Ditto.

2008-02-11  Hans-Peter Nilsson  <hp@axis.com>

	* Makefile.am (baseboard_SCRIPTS): Add scripts cris-sim.exp,
	iq2000-sim.exp and m32r-linux-sim.exp.
	* Makefile.in: Regenerate.

2008-02-08  Ben Elliston  <bje@gnu.org>

	* baseboards/cris-sim.exp: Fix MS-DOS line termination.

2007-12-28  Joseph Myers  <joseph@codesourcery.com>

	* lib/target.exp (default_link): Initialize nobjects before use.

2007-12-06  Ben Elliston  <bje@gnu.org>

	* lib/dg.exp (dg_bogus): Comment fix.

2007-10-31  DJ Delorie  <dj@redhat.com>

	* lib/framework.exp (open_logs): Line buffer the .sum file.

2007-09-04  Matt Kraai  <kraai@ftbfs.org>

	* doc/user.xml (Configuration): Fix typos.
	* doc/dejagnu.texi: Regenerate.

2007-08-28  Daniel Jacobowitz  <dan@codesourcery.com>

	* lib/remote.exp (standard_send): Correct quoting.

2007-05-17  Ben Elliston  <bje@gnu.org>

	* doc/user.xml: Correct the syntax for running apt-get on a Debian
	GNU/Linux system. From Peter Welte <weltepe@gmail.com>.

2007-04-30  Bob Wilson  <bob.wilson@acm.org>

	* baseboards/xtensa-sim.exp: Set target_install.  Stop using
	basic-sim.exp.  Run the simulator with --turbo option.  Replace
	needs_status_wrapper with the simulator's --exit_with_target_code
	option.

2006-10-15  Rob Savoye  <rob@bertha.welcomehome.org>

	* dejagnu.h: Add support for for expected failures and
	unexpected successes.

2005-05-06  Andrew Fyfe <a.fyfe@tiscali.co.uk>

	* doc/Makefile.am: Fix install path for man page.
	* Makefiles: Regenerated.

2006-08-29  Ben Elliston  <bje@gnu.org>

	* runtest.exp (usage): Use "triplet" instead of "config name".

2006-07-13  Daniel Jacobowitz  <dan@codesourcery.com>

	* Makefile.am (DOCBOOK2RTF): Fix typo.
	* Makefile.in: Regenerated.
	* lib/libgloss.exp (process_multilib_options): Use -- to handle
	options starting with hyphens.

2006-06-23  Eric Botcazou  <ebotcazou@adacore.com>

	* libgloss.exp (find_gnatmake): Rewrite.

2006-03-30  Daniel Jacobowitz  <dan@codesourcery.com>

	* rsh.exp (rsh_exec): Handle inp and outp arguments.  Use
	local_exec to run rsh.  Return failure if rsh times out.
	* remote.exp (local_exec): Handle "|& cat" we added when deciding
	whether to return output.

2006-06-09  Ben Elliston  <bje@gnu.org>

	* baseboards/cris-sim.exp: Use Tcl fall-through syntax for
	multiple cases, not a list (case uses lists, switch does not).
	Pass -glob to switch where applicable to emulate case behaviour.
	* baseboards/h8300.exp: Likewise.
	* lib/framework.exp (clone_output): Likewise.
	(clear_xfail): Likewise.
	(clear_kfail): Likewise.
	* lib/libgloss.exp (process_multilib_options): Likewise.
	* runtest.exp: Likewise.

2006-06-06  Ben Elliston  <bje@gnu.org>

	* Makefile.am (CONTRIB): New.
	(EXTRA_DIST): Add $(CONTRIB).
	(doc/dejagnu.texi): Set directory-category param to docbook2texi.
	* Makefile.in: Regenerate.
	* doc/dejagnu.texi: Likewise.

2006-06-06  Ben Elliston  <bje@gnu.org>

	* runtest.exp (load_lib): Typo fix.

2006-06-06  Ben Elliston  <bje@gnu.org>

	* dejagnu.h: Tidy comments.
	(_BUFFER_SIZE_): Remove to minimise namespace pollution.
	(wait): Define this function unconditionally.  Conditionally
	compile the function body if _DEJAGNU_WAIT_ is defined.
	(buffer): Set the buffer size explicitly.
	(pass): Use sizeof (buffer).  Call wait() unconditionally.
	(fail, untested, unresolved, note): Likewise.
	(enum teststate): Tidy whitespace.

2006-06-06  Ben Elliston  <bje@gnu.org>

	* doc/dejagnu.xml, doc/ref.xml, doc/user.xml: Edits.
	* doc/dejagnu.texi: Regenerate.

2006-06-06  Ben Elliston  <bje@gnu.org>

	Import from GCC tree:
	2006-06-02  Richard Earnshaw  <rearnsha@arm.com>
		    Mike Stump  <mrs@apple.com>

	* compare_tests: Handle multilibs better.

2006-06-06  Ben Elliston  <bje@gnu.org>

	* doc/dejagnu.texi: Regnerate using Docbook2X 0.8.7.

	* configure.ac: Check for docbook2texi, not docbook2x-texi.  The
	wrapper script changed its name again in the latest release.
	* configure: Regenerate.
	* Makefile.am (DOCBOOK2X_TEXI): Rename from this ..
	(DOCBOOK2TEXI): .. to this.
	(doc/dejagnu.texi): Do not use output-file parameter to deposit
	the .texi file into the source directory; use mv(1) instead. Set
	directory-description parameter.
	* Makefile.in: Likewise.

2006-06-02  Ben Elliston  <bje@gnu.org>

	* config/sim.exp (sim_upload): Match up argument names.

2006-06-02  Ben Elliston  <bje@gnu.org>

	* config.guess: Update to most recent version.
	* config.sub: Likewise.

2006-06-02  Ben Elliston  <bje@gnu.org>

	* config/dos.exp (dos_open): Only run global board_info once at
	the beginning of the proc; remove duplicates.
	(dos_load): Use file join to separate path components.
	(dos_copy_upload): Likewise.
	* lib/remote.exp (call_remote): Use error, not "blooie" to trigger
	an error.

2006-06-02  Ben Elliston  <bje@gnu.org>

	* contrib/compare_tests: Import from the GCC contrib directory.

2006-05-24  Ben Elliston  <bje@gnu.org>

	* runtest.exp (verbose): Brace some expressions.
	(load_file, search_and_load_file): Likewise.
	(runtest): Likewise.

2006-05-23  Ben Elliston  <bje@gnu.org>

	* config/gdb-comm.exp (gdb_comm_load): Brace some expressions.
	* config/i960.exp (i960_spawn): Initialise status.
	* config/netware.exp (${board}_init): Brace some if expressions.
	* lib/dg.exp (dg-test): Brace some expressions.
	* lib/framework.exp (clone_output, log_and_exit, log_summary,
	record_test, pass, fail): Likewise.
	* lib/libgloss.exp (get_multilibs): Likewise.
	* lib/remote.exp (standard_transmit, unix_clean_filename,
	remote_load, check_for_board_status, remote_expect): Likewise.
	* lib/rsh.exp (rsh_exec): Likewise.

2006-05-22  Ben Elliston  <bje@gnu.org>

	* baseboards/cris-sim.exp: Use switch, not case.
	* baseboards/h8300.exp: Likewise.
	* config/base68k.exp (base68k_ld): Brace an if expression.

2006-05-22  Ben Elliston  <bje@gnu.org>

	* runtest.exp, baseboards/basic-sim.exp, baseboards/cf.exp,
	baseboards/cris-sim.exp, baseboards/i960-cyclone.exp,
	baseboards/mcore-moto-sim.exp, baseboards/mips64vr4100-sim.exp,
	baseboards/mmixware-sim.exp, baseboards/op50n.exp,
	baseboards/rom68k-idp.exp, baseboards/sparclite-sim-le.exp,
	baseboards/usparc-cygmon.exp, config/base-config.exp,
	config/base68k.exp, config/ddb-ether.exp, config/ddb.exp,
	config/dos.exp, config/gdb-comm.exp, config/gdb_stub.exp,
	config/i386-bozo.exp, config/i960.exp, config/m68k-emc.exp,
	config/netware.exp, config/sid.exp, config/sim.exp,
	config/tic80.exp, config/unix.exp, config/vxworks.exp,
	lib/debugger.exp, lib/dejagnu.exp, lib/dg.exp, lib/framework.exp,
	lib/ftp.exp, lib/kermit.exp, lib/libgloss.exp, lib/remote.exp,
	lib/rlogin.exp, lib/rsh.exp, lib/target.exp, lib/targetdb.exp,
	lib/telnet.exp, lib/tip.exp, lib/utils.exp: Put braces around if
	expressions throughout.

2006-05-22  Ben Elliston  <bje@gnu.org>

	* lib/framework.exp (open_logs): Use file join where applicable.
	* lib/libgloss.exp (libgloss_link_flags, newlib_link_flags,
	newlib_include_flags, g++_link_flags, libstdc++_link_flags,
	get_multilibs, winsup_include_flags, winsup_link_flags): Likewise.
	* lib/utils.exp (which): Likewise.
	* runtest.exp (search_and_load_file, lookfor_file,
	load_tool_init): Likewise.

	* lib/debugger.exp (watcharray): Add `array' parameter.  Rename
	`type' parameter to `op' and update all uses in the proc.
	(watchvar): Add `ignore' parameter for scalar variables.
	Likewise, rename `type' to `op' and update throughout the proc.

	* runtest.exp: Use switch, not case.
	* lib/framework.exp (clone_output): Likewise.
	(clear_xfail): Likewise.
	(clear_kfail): Likewise.
	(set_warning_threshold): Make warning_threshold global.
	(get_warning_threshold): Likewise.
	* lib/libgloss.exp (process_multilib_options): Use switch, not
	case.
	* lib/remote.exp (local_exec): Only run global errorInfo once.
	(standard_upload): Fix error in variable use ($file -> $srcfile).
	* lib/utils.exp (grep): Use switch, not case.
	(slay): Fix mismatched bracket.

	* lib/debugger.exp (watcharray): Use switch, not case.
	(watchvar): Likewise.
	(bt): Add an explanatory comment.

2006-04-03  Ben Elliston  <bje@gnu.org>

	* lib/debugger.exp, lib/dejagnu.exp, lib/dg.exp,
	lib/framework.exp, lib/libgloss.exp, lib/remote.exp,
	lib/rlogin.exp, lib/target.exp, lib/telnet.exp: Formatting.

2006-01-02  Ben Elliston  <bje@gnu.org>

	* configure.ac (AC_INIT): Set version to 1.4.99.
	* configure: Regenerate.

2006-01-01  Ben Elliston  <bje@gnu.org>

	* testsuite/runtest.all/utils.test: Add runtest_file_p.

2006-01-01  Ben Elliston  <bje@gnu.org>

	* runtest.exp (frame_version): Set to 1.4.99.

2006-01-01  Ben Elliston  <bje@gnu.org>

	* dejagnu.h: Update copyright notice.  Use C-style /* .. */
	comments for portability with ISO C compilers.
	* testsuite/libdejagnu/unit.cc: Likewise, update copyright notice.

2006-01-01  Ben Elliston  <bje@gnu.org>

	* runtest.exp: Update copyright notice.
	* example/calc/testsuite/calc.test/calc.exp: Likewise.
	* example/calc/testsuite/config/unix.exp: Likewise.
	* testsuite/libdejagnu/tunit.exp: Likewise.
	* testsuite/runtest.all/libs.exp: Likewise.
	* testsuite/runtest.all/options.exp: Likewise.
	* testsuite/runtest.all/stats-sub.exp: Likewise.
	* testsuite/runtest.all/stats.exp: Likewise.

2006-01-01  Ben Elliston  <bje@gnu.org>

	* config/default.exp, config/unix.exp, config/vxworks.exp,
	lib/debugger.exp, lib/dejagnu.exp, lib/framework.exp,
	lib/libgloss.exp, lib/remote.exp, testsuite/lib/util-defs.exp:
	Formatting fixes.
	* dejagnu.h, testsuite/config/default.exp,
	testsuite/lib/libsup.exp, testsuite/libdejagnu/tunit.exp,
	testsuite/libdejagnu/unit.cc, testsuite/runtest.all/libs.exp,
	testsuite/runtest.all/options.exp,
	testsuite/runtest.all/stats-sub.exp,
	testsuite/runtest.all/stats.exp: Update copyright notice and FSF
	office address. Remove bug reporting address, as it is now
	maintained centrally in the README file.

2005-12-31  Ben Elliston  <bje@gnu.org>

	* testsuite/runtest.all/utils.test: Don't bother mentioning
	absolute, psource, prune and slay as untested procedures.

2005-12-31  Ben Elliston  <bje@gnu.org>

	* doc/ref.xml (Utility Procedures): Note that the following
	procedures are deprecated: absolute, psource, prune, slay.
	* NEWS: Likewise.
	* doc/dejagnu.texi: Regenerate.

2005-12-24  Ben Elliston  <bje@gnu.org>

	* Makefile.am (doc/dejagnu.texi): Don't use shell redirection, in
	case the command fails and zeroes the Texinfo source file.  Move
	the output (if successful) by its default filename using mv(1).
	* Makefile.in: Regenerate.

2005-12-24  Ben Elliston  <bje@gnu.org>

	* configure.ac (DOCBOOK2X_TEXI): Add search for this program.
	* configure: Regenerate.
	* Makefile.am (DOCBOOK2PDF, DOCBOOK2RTF, DOCBOOK2PS): New.
	(DOCBOOK2HTML, DOCBOOK2X_TEXI): Likewise.
	(dejagnu.pdf): Use $(DOCBOOK2PDF).
	(dejagnu.ps): Likewise, use $(DOCBOOK2PS).
	(dejagnu.rtf): Likewise, use $(DOCBOOK2RTF).
	(html): Likewise, use $(DOCBOOK2HTML).
	(doc/dejagnu.texi): Produce using the docbook2x-texi wrapper,
	which is much simpler. Likewise, use $(DOCBOOK2X_TEXI).
	* Makefile.in: Regenerate.

2005-12-24  Ben Elliston  <bje@gnu.org>

	* Makefile.am (EXTRA_DIST): Remove $(PACKAGING_METAFILES).
	(XML): Remove $(srcdir) from each filename; VPATH suffices.
	(PACKAGING_METAFILES): Remove.
	* Makefile.in: Regenerate.

2005-12-24  Ben Elliston  <bje@gnu.org>

	* README: Rewrite.

2005-12-24  Ben Elliston  <bje@gnu.org>

	* COPYING: Update.

2005-12-24  Ben Elliston  <bje@gnu.org>

	* testsuite/libdejagnu/tunit.exp: Don't change to a non-existent
	subdirectory.

2005-12-24  Ben Elliston  <bje@gnu.org>

	* Makefile.am (RUNTEST): Simplify, as Automake already generates
	similar logic in Makefile.in.
	* Makefile.in: Regenerate.

2005-12-24  Ben Elliston  <bje@gnu.org>

	* Makefile.am (RUNTESTDEFAULTFLAGS): Omit --tool so that
	libdejagnu tests are run too.
	* Makefile.in: Regenerate.

2005-12-24  Ben Elliston  <bje@gnu.org>

	* configure: Regenerate.

	* lib/remote.exp: Tidy.
	* lib/targetdb.exp: Likewise.
	* lib/target.exp (prune_warnings): Improve comments.
	* lib/dejagnu.exp: Likewise.
	* lib/utils.exp: Likewise.

	* NEWS: Update.

2005-12-24  Ben Elliston  <bje@gnu.org>

	* doc/dejagnu.xml: Don't use apostrophes in section titles.
	* doc/dejagnu.texi: Regenerate.

2005-12-24  Ben Elliston  <bje@gnu.org>

	* Makefile.am (XML): Include $(srcdir) in filenames.
	* Makefile.in: Regenerate.

2005-12-24  Ben Elliston  <bje@gnu.org>

	* doc/C/Makefile.am: Remove.
	* doc/C/Makefile.in: Likewise.

	* Makefile.am (SUBDIRS): Remove.
	(EXTRA_DIST): Append $(XML).
	(dist_man_MANS): Define.
	(info_TEXINFOS): Likewise.
	(XML): List XML source files.
	(dejagnu.pdf): New target.
	(dejagnu.ps): Likewise.
	(dejagnu.rtf): Likewise.
	(html): Likewise.
	(dejagnu.texi): Special rule to build Texinfo source.
	* Makefile.in: Regenerate.
	* configure.ac: Don't search for docbook2dvi.
	Search for docbook2rtf and docbook2pdf.
	Don't output doc/Makefile or doc/C/Makefile.
	* configure: Regenerate.
	* doc/texinfo.tex: Move from here ..
	* texinfo.tex: .. to here.
	* doc/Makefile.am: Remove.
	* doc/Makefile.in: Likewise.
	* doc/C/dejagnu.omf: Likewise.
	* doc/C/topic.dat: Likewise.
	* doc/C/dejagnu.xml: Move from here ..
	* doc/dejagnu.xml: .. to here.
	* doc/C/legal.xml: Move from here ..
	* doc/legal.xml: .. to here.
	* doc/C/ref.xml: Move from here ..
	* doc/ref.xml: .. to here.
	* doc/C/user.xml: Move from here ..
	* doc/user.xml: .. to here.
	* doc/dejagnu.texi: Rebuild from XML source.

2005-12-23  Ben Elliston  <bje@gnu.org>

	* doc/runtest.1: Update manual page.

2005-12-23  Ben Elliston  <bje@gnu.org>

	* doc/overview.sgml: Remove in favour of XML versions.
	* doc/ref.sgml: Ditto.
	* doc/user.sgml: Ditto.
	* doc/texinfo.tex: Import new version.

2005-12-20  Ben Elliston  <bje@gnu.org>

	* Makefile.am (SUBDIRS): Remove testsuite, example.
	(EXTRA_DIST): Add $(TESTSUITE_FILES).
	(TESTSUITE_FILES): New.
	(RUNTEST, RUNTESTDEFAULTFLAGS): New.
	(AM_CXXFLAGS): Set.
	(check_PROGRAMS): New.
	(unit_SOURCES): New.
	* Makefile.in: Regenerate.
	* configure.ac (AC_OUTPUT): Don't output example/Makefile,
	testsuite/Makefile or testsuite/libdejagnu/Makefile.
	* configure: Regenerate.
	* testsuite/Makefile.am: Remove.
	* testsuite/Makefile.in: Likewise.
	* testsuite/libdejagnu/Makefile.am: Likewise.
	* testsuite/libdejagnu/Makefile.in: Likewise.

2005-12-20  Ben Elliston  <bje@gnu.org>

	* Makefile.am (baseboard_SCRIPTS): Rename ms1->mt.
	* Makefile.in: Regenerate.

2005-12-20  Ben Elliston  <bje@gnu.org>

	* configure: Regenerate with autoconf 2.59.
	* aclocal.m4: Regenerate with aclocal 1.9.6.
	* Makefile.in: Regenerate with automake 1.9.6.
	* doc/Makefile.in: Likewise.
	* doc/C/Makefile.in: Likewise.
	* example/Makefile.in: Likewise.
	* testsuite/Makefile.in: Likewise.
	* testsuite/libdejagnu/Makefile.in: Likewise.

2005-12-20  Nathan Sidwell  <nathan@codesourcery.com>

	* baseboards/ms1-sid.exp: Rename from this ..
	* baseboards/mt1-sid.exp: .. to this. Update ms1->mt within.

2005-12-20  Ben Elliston  <bje@gnu.org>

	* config.guess: Update to most recent version.
	* config.sub: Likewise.

2005-09-24  Ben Elliston  <bje@gnu.org>

	* packaging/pkg/pkginfo (EMAIL): Update mail address.

	* lib/rsh.exp: Tidy comments.

2005-07-07  Ben Elliston  <bje@gnu.org>

	* lib/telnet.exp (telnet_transmit): Remove; use standard method.

2005-07-07  Ben Elliston  <bje@gnu.org>

	* Makefile.am (baseboard_SCRIPTS): Add ms1-sid.exp.
	* Makefile.in: Regenerate.

2005-07-06  Ben Elliston  <bje@gnu.org>

	* lib/tip.exp (tip_open): Improve comments.
	(tip_download): Likewise.

2005-07-06  Ben Elliston  <bje@gnu.org>

	* lib/telnet.exp (telnet_open): Improve option handling.  Clarify
	documentation for each proc.

2005-07-06  Ben Elliston  <bje@gnu.org>

	* aclocal.m4: Regenerate with aclocal 1.9.
	* configure: Regenerate with autoconf 2.59.
	* doc/C/Makefile.am: Remove stray include.
	* Makefile.in, doc/Makefile.in, doc/C/Makefile.in,
	example/Makefile.in, testsuite/Makefile.in,
	testsuite/libdejagnu/Makefile.in: Regenerate with automake 1.9.

2005-07-06  Ben Elliston  <bje@gnu.org>

	Import some missing hunks from this patch on sourceware:

	2004-11-11  Nick Clifton  <nickc@redhat.com>

	* lib/libgloss.exp (libio_include_flags, g++_include_flags,
	winsup_include_flags): Revert previous patch, restoring the use of
	-I, for all libraries except newlib.  Newlib needs -isystem to
	avoid the problems with <limits.h> but the C++ and winsup
	libraries need -I because -isystem generates an implicit 'extern
	"C"' which may not be appropriate for certain targets.

2005-07-06  Aldy Hernandez  <aldyh@redhat.com>

	* baseboards/ms1-sid.exp: New.

2005-07-01  Ben Elliston  <bje@gnu.org>

	Unify some changes with the 1.4 branch:

	2004-10-28  Nick Clifton  <nickc@redhat.com>
	* baseboards/iq2000-sim.exp: New file.

	2004-06-08  Alexandre Oliva  <aoliva@redhat.com>
	* baseboards/mn10300-sim.exp: Set needs_status_wrapper and
	noresults to zero.

	2004-05-13  Kazuhiro Inaoka  <inaoka.kazuhiro@renesas.com>
	* baseboards/m32r-linux-sim.exp: Add New file.

2005-06-24  Ben Elliston  <bje@gnu.org>

	* MAINTAINERS: Update my email address.

2005-06-24  Ben Elliston  <bje@gnu.org>

	* Update the FSF's physical address throughout.

2005-06-22  Ben Elliston  <bje@gnu.org>

	* config.guess: Update to most recent version.
	* config.sub: Likewise.

2005-04-28  Mark Kettenis  <kettenis@gnu.org>

	* lib/target.exp (prune_warnings): Add a few more linker
	warning patterns for OpenBSD.

2005-03-20  Mark Kettenis  <kettenis@gnu.org>

	* lib/target.exp (prune_warnings): Add linker warning patterns for
	OpenBSD.

2005-01-29  Hans-Peter Nilsson  <hp@axis.com>

	* baseboards/cris-sim.exp: New file.

2004-11-19  Nick Clifton  <nickc@redhat.com>

	* lib/libgloss.exp (newlib_include_flags): Document why -isystem
	is used instead of -I.
	(libio_include_flags): Use -I instead of -isystem and
	document why.
	(g++_include_flags): Use -I instead of -isystem.
	(libstdc++_include_flags): Likewise.

2004-11-04  Ben Elliston  <bje@gnu.org>

	* lib/dg.exp (dg-test): If a `dg-do run' test fails to compile,
	mark the test as unresolved, rather than warning.

2004-10-27  Nick Clifton  <nickc@redhat.com>

	* baseboards/iq2000-sim.exp: New file.

2004-08-20  Daniel Jacobowitz  <dan@debian.org>

	* testglue.c: Prototype abort(3) and exit(3).

2004-08-14  Paul Brook  <paul@codesourcery.com>

	* config/sim.exp (sim_download, sim_upload): New procs.

2004-06-30  Ben Elliston  <bje@gnu.org>

	* config.guess: Update to current revision.
	* config.sub: Likewise.

2004-06-12  Ben Elliston  <bje@gnu.org>

	* config.guess: Update to current revision.
	* config.sub: Likewise.

2004-06-08  Alexandre Oliva  <aoliva@redhat.com>

	* testglue.c: Prototype abort and exit.

2004-06-08  Alexandre Oliva  <aoliva@redhat.com>

	* baseboards/mn10300-sim.exp: Set needs_status_wrapper to empty
	string.

Tue Feb 25 05:19:57 UTC 2003  Brendan Conoboy  <blc@@redhat.com>

	* lib/remote.exp (call_remote): Remove multilibs from the board
	name when rebooting a board.

2004-06-03  Alexandre Oliva  <aoliva@redhat.com>

	* baseboards/mn10300-sim.exp: Set needs_status_wrapper and
	noresults to zero.

2004-06-07  Ben Elliston  <bje@gnu.org>

	* lib/libgloss.exp (build_wrapper): Remove redundant set command.

2004-03-29  Joel Brobecker  <brobecker@gnat.com>

	* lib/libgloss.exp (find_gnatmake): New procedure.
	* lib/target.exp (default_target_compile): Add support for Ada.

2004-04-16  Kazuhiro Inaoka  <inaoka dot kazuhiro at renesas dot com>

	* baseboards/m32r-linux-sim.exp: Add New file.

2004-04-02  Rob Savoye  <rob@direwolf.welcomehome.org>

	* configure.ac, example/Makefile.am: Add example/mathhelper.
	* configure, alocal.m4, example/Makefile.in: Regenerated.

2004-04-02 Joel Sherrill <joel@OARcorp.com>

	* example/mathhelper: New example for using the unit testing API.

2004-03-05  Daniel Jacobowitz  <drow@mvista.com>

	* lib/remote.exp (standard_spawn): Fix rsh username support.

2004-03-06  Rob Savoye  <rob@althea.welcomehome.org>

	* doc/C: New directory for DocBook XML files.
	* doc/C/dejagnu.omf: New config file for scrollkeeper.
	* doc/C/topic.dat: New config file for the GNOME help system.
	* doc/C/dejagnu.xml: DocBook XML formatted verion of what was
	overview.sgml.
	* doc/C/ref.xml: DocBook XML formatted verion of what was
	ref.sgml.
	* doc/C/user.xml: DocBook XML formatted verion of what was
	user.sgml.

2004-02-17  Ben Elliston  <bje@wasabisystems.com>

	* runtest.exp: Do not trap SIGSEGV.

2004-02-16  Ben Elliston  <bje@wasabisystems.com>

	* configure.ac: Update AC_INIT and AM_INIT_AUTOMAKE invocations.
	* configure: Regenerate.

2004-02-09  Ben Elliston  <bje@wasabisystems.com>

	* doc/runtest.1: Improve some wording. Update last revision date.

2004-02-09  Ben Elliston  <bje@wasabisystems.com>

	* NEWS: Document yesterday's work.

	* runtest: Improve comments.

2004-02-09  Ben Elliston  <bje@wasabisystems.com>

	* TODO: Update.

	* testsuite/libdejagnu/unit.cc: Conform with GNU coding standard.

2004-02-08  Ben Elliston  <bje@wasabisystems.com>

	* configure.ac: Quote strings throughout in good Autoconf style.
	Remove AC_PROG_YACC invocation. Search for docbook2dvi, et al and
	expect using AC_PATH_PROG. Remove DJ_AC_PATH_DOCBOOK in favour of
	existing macros. Remove stale BOARDS and CONFIG substs. Ensure Tcl
	is at version 8.3 or greater.
	* configure: Regenerate.
	* acinclude.m4: Remove.
	* aclocal.m4: Regenerate.
	* Makefile.in: Likewise.
	* doc/Makefile.am (%.pdf: %.sgml): Use $(DOCBOOK2PDF).
	(%.dvi: %.sgml): Use $(DOCBOOK2DVI).
	(%.html: %.sgml): Use $(DOCBOOK2HTML).
	* doc/Makefile.in: Regenerate.
	* example/Makefile.in: Likewise.
	* testsuite/Makefile.in: Likewise.
	* testsuite/libdejagnu/Makefile.in: Likewise.
	* TODO: Update.

2004-02-08  Daniel Jacobowitz  <drow@mvista.com>

	* baseboards/cf.exp: Use -T instead of -Wl,-T for ldscript.
	* baseboards/fr30-elf.exp, baseboards/frv-elf.exp,
	baseboards/h8300.exp, baseboards/i960-cyclone.exp,
	baseboards/i960-sim.exp, baseboards/m32r-elf.exp,
	baseboards/mips-idt.exp, baseboards/mips-lnews-sim.exp,
	baseboards/mips-lsi-sim.exp, baseboards/mips64vr4100-sim.exp,
	baseboards/op50n.exp, baseboards/rom68k-idp.exp,
	baseboards/sh-hms.exp, baseboards/tx39-dve.exp,
	baseboards/vr4100-ddb.exp, baseboards/vr4100-sim.exp,
	baseboards/vr4111-sim.exp, baseboards/vr4300-ddb.exp,
	baseboards/vr4300-sim.exp, baseboards/vr4300.exp,
	baseboards/vr5000-ddb.exp: Likewise.

2004-02-08  Ben Elliston  <bje@wasabisystems.com>

	* runtest: Terminate with an error if expect cannot be found.
	* TODO: Update.

2004-02-08  Ben Elliston  <bje@wasabisystems.com>

	* configure.ac: Use AC_PATH_PROG to find expect(1).
	(DJ_AC_PATH_TCLSH): Remove unneeded invocation.
	* acinclude.m4 (DJ_AC_PATH_TCLSH): Remove.
	(DJ_AC_STL): Likewise.
	* configure: Regenerate.
	* aclocal.m4: Likewise.
	* configure: Likewise.
	* Makefile.in: Likewise.
	* doc/Makefile.in: Likewise.
	* example/Makefile.in: Likewise.
	* testsuite/Makefile.in: Likewise.
	* testsuite/libdejagnu/Makefile.in: Likewise.
	* TODO: Update.

2004-02-08  Ben Elliston  <bje@wasabisystems.com>

	* runtest.1: Remove any mention of mondfe.

2004-02-08  Ben Elliston  <bje@wasabisystems.com>

	* TODO: Add an item about timeouts.

2004-02-08  Daniel Jacobowitz  <drow@mvista.com>

	* baseboards/basic-sim.exp: Set gdb,do_reload_on_run.

2004-02-08  Ben Elliston  <bje@wasabisystems.com>

	* lib/standard.exp: Tidy.

2004-02-07  Ben Elliston  <bje@wasabisystems.com>

	* Makefile.am (pkgdata_SCRIPTS): Remove lib/mondfe, lib/xsh.exp.
	(config_SCRIPTS): Remove udi.exp, vrtx.exp.
	(baseboard_SCRIPTS): Remove a29k-udi.exp.
	* Makefile.in: Regenerate.
	* baseboards/a29k-udi.exp: Remove.
	* baseboards/dos.exp: Update comments.
	* config/udi.exp: Remove.
	* config/vrtx.exp: Remove.
	* doc/overview.sgml: Update. Don't mention mondfe and xsh support.
	* doc/ref.sgml: Likewise.
	* doc/user.sgml: Likewise.
	* lib/mondfe.exp: Remove.
	* lib/xsh.exp: Likewise.
	* lib/remote.exp: Don't load mondfe.exp or xsh.exp.
	* packaging/pkg/prototype: Update.
	* NEWS: Update.

2004-02-07  Ben Elliston  <bje@wasabisystems.com>

	* Makefile.am (rpmspec): Remove.
	(rpm): Additionally depend on dejagnu.spec.
	($(PKGDIR)/dejagnu): New target that installs DejaGnu into this
	directory.  This saves duplicated code in the solpkg and hpdepot
	targets.
	(solpkg): Depend on $(PKGDIR)/dejagnu.
	(hpdepot): Likewise.
	* Makefile.in: Regenerate.

2004-02-07  Ben Elliston  <bje@wasabisystems.com>

	* Makefile.am (RUNTEST, RUNTESTDEFAULTFLAGS): Remove.
	* Makefile.in: Regenerate.
	* testsuite/Makefile.am (CLEANFILES): Remove.
	(RUNTESTDEFAULTFLATS): Pass --srcdir and RUNTEST=$(RUNTEST).
	* testsuite/Makefile.in: Regenerate.

2004-02-07  Ben Elliston  <bje@wasabisystems.com>

	* lib/util-defs.exp: Move from here ..
	* testsuite/lib/util-defs.exp: .. to here.
	* Makefile.am (EXTRA_DIST): Remove lib/util-defs.exp.
	* Makefile.in: Regenerate.
	* testsuite/Makefile.am (EXTRA_DIST): Add lib/util-defs.exp.
	* testsuite/Makefile.in: Regenerate.
	* doc/ref.sgml (File Map): Remove util-defs.exp.
	* packaging/pkg/prototype: Update file list.

2004-02-07  Ben Elliston  <bje@wasabisystems.com>

	* NEWS: Document changes since 1.4.4.

2004-02-07  Ben Elliston  <bje@wasabisystems.com>

	* example/Makefile.am (check-recursive): Remove target.
	* example/Makefile.in: Regenerate.

2004-02-07  Ben Elliston  <bje@wasabisystems.com>

	* dejagnu.h: Conform with GNU coding standard.

2004-02-07  Ben Elliston  <bje@wasabisystems.com>

	* Makefile.am (PKGING): Remove.
	(PACKAGING_METAFILES): Update accordingly.
	(CLEANFILES, check-DEJAGNU): Remove.
	(tarball): Remove; use `dist'.
	(deb): Update target recipe to use `make dist'.

2004-02-07  Ben Elliston  <bje@wasabisystems.com>

	* Clean.tcl: Remove.

	* Makefile.am (SUBDIRS): Add testsuite, example directories.
	(EXTRA_DIST): Define.
	(pkgdata_SCRIPTS): Add lib/*.exp files.
	(DATE, TCLSH): Remove.
	(configdir, config_DATA, config_SCRIPTS): Define.
	(baseboarddir, baseboard_DATA, baseboard_SCRIPTS): Likewise.
	(pkgdata_DATA): Likewise.
	(djlibexecdir, djlibexec_SCRIPTS): Likewise.
	(PKGING, PACKAGING_METAFILES): New macros.
	(clean-local): Remove.
	(rpm): Depend on dist.
	(deb): Likewise.
	(dist-hook): Remove.
	(lib_dest, lib_files): Likewise.
	(baseboard_dest, baseboard_files): Likewise.
	(include_dest, config_dest, config_files): Likewise.
	(install-data-local): Likewise.
	(uninstall-local): Likewise.
	(site.exp): Likewise.
	* Makefile.in: Regenerate.

	* testsuite/Makefile.am (all, all-am, etcetera): Remove.
	(force): Likewise.
	(EXTRA_DIST): Define.
	(site.exp): Remove target.
	* testsuite/Makefile.in: Regenerate.
	* testsuite/libdejagnu/Makefile.am (EXTRA_DIST): Define.
	(noinst_PROGRAMS): Rename from this ..
	(check_PROGRAMS): .. to this.
	* testsuite/libdejagnu/Makefile.in: Regenerate.

	* doc/Makefile.am (man_MANS): Rename from this ..
	(dist_man_MANS): .. to this.
	(info_TEXINFOS): Define.
	(TARGETS): Remove overview.rtf.
	(EXTRA_DIST): Define.
	(%.rtf: %.sgml): Remove rule.
	(%.gif: %.fig): Likewise.
	(%.epsi: %.eps): Likewise.
	(%.eps: %.fig): Likewise.
	(clean, realclean, distclean): Remove.
	(install-docs): Don't install overview.rtf.
	* doc/Makefile.in: Regenerate.
	* doc/texinfo.tex: New file.

	* example/calc/Makefile.am (noinst_PROGRAMS): Rename from this ..
	(check_PROGRAMS): .. to this.
	(EXTRA_DIST): Add test cases and calc.1 man page.
	* example/calc/Makefile.in: Regenerate.
	* example/calc/aclocal.m4: Likewise.
	* example/calc/configure: Likewise.
	* example/calc/stamp-h.in: Remove.
	* example/hello/Makefile.am (bin_PROGRAMS): Rename from this ..
	(check_PROGRAMS): .. to this.
	(EXTRA_DIST): Define.
	* example/hello/Makefile.in: Regenerate.
	* example/hello/aclocal.m4: Likewise.
	* example/hello/configure: Likewise.
	* example/hello/testsuite/Makefile.am (EXTRA_DIST): Define.
	* example/hello/testsuite/Makefile.in: Regenerate.

2004-02-07  Ben Elliston  <bje@wasabisystems.com>

	* configure.ac: Remove commented out code.
	* configure: Regenerate.

2004-02-06  Ben Elliston  <bje@wasabisystems.com>

	* site.tmpl: Tidy.

2004-02-06  Ben Elliston  <bje@wasabisystems.com>

	* INSTALL: Import latest version.
	* depcomp: Likewise.
	* install-sh: Likewise.
	* missing: Likewise.

2004-02-06  Ben Elliston  <bje@wasabisystems.com>

	* configure.in: Rename from this ..
	* configure.ac: .. to this.  Require Autoconf 2.50.
	* Makefile.in: Regenerate.
	* doc/Makefile.in: Likewise.
	* example/Makefile.in: Likewise.
	* testsuite/Makefile.in: Likewise.
	* testsuite/libdejagnu/Makefile.in: Likewise.

2004-02-06  Ben Elliston  <bje@wasabisystems.com>

	* lib/target.exp (prune_warnings): Add spaces where required in
	NetBSD warnings.  Supersedes a patch in pkgsrc's devel/dejagnu.

2004-02-05  Ben Elliston  <bje@wasabisystems.com>

	* config.guess: Update to current revision.
	* config.sub: Likewise.

2004-02-04  Ben Elliston  <bje@wasabisystems.com>

	* configure.in (AC_NO_EXECUTABLES): Remove.
	* configure: Rebuild with Autoconf 2.59.
	* acinclude.m4 (DJ_AC_STL): Quote macro name to appease aclocal.
	(DJ_AC_PATH_TCLSH): Likewise.
	(DJ_AC_PATH_DOCBOOK): Likewise.
	* aclocal.m4: Rebuild.
	* Makefile.in: Rebuild with Automake 1.8.2.
	* doc/Makefile.in: Likewise.
	* example/Makefile.in: Likewise.
	* testsuite/Makefile.in: Likewise.
	* testsuite/libdejagnu/Makefile.in: Likewise.

2004-01-30  Ben Elliston  <bje@wasabisystems.com>

	Import orphaned patches from sources.redhat.com:

	2002-05-02  Fernando Nasser  <fnasser@redhat.com>
	* doc/dejagnu.texi: Document KFAIL and KPASS.

	2002-02-20  Richard Henderson  <rth@redhat.com>
	* lib/target.exp (prune_warnings): Revert early "In function"
	strip, as this breaks g++.dg tests.  Match dangerous regexp
	without the "In function" header.

	2002-02-09  Richard Henderson  <rth@redhat.com>
	* lib/target.exp (prune_warnings): Strip "In function" etc early.
	Adjust "dangerous" regexp for glibc's tmpnam warning.

	2001-09-10  Jim Blandy  <jimb@redhat.com>
	* baseboards/rom68k-idp.exp: Use -Tidpgdb.ld as the linker script,
	so we get the version of the `outbyte' function that does console
	output in a way that GDB's rom68k target recognizes.  Note that
	the board can now do output.

	2000-04-25  Felix Lee  <flee@cygnus.com>
	* baseboards/tx39-sim.exp: Use idt, not dve linker script.  Delete
	misleading comments and null statements.

2004-01-30  Ben Elliston  <bje@wasabisystems.com>

	* DejaGnu 1.4.4 released.

2004-01-27  Ben Elliston  <bje@wasabisystems.com>

	* Makefile.am (tarball): Depend on book1.html, not overview.html.
	Don't echo needless messages. Portably copy the source tree to
	dejagnu-${VERSION}.  Portably copy documentation files from the
	source tree to the distribution directory.  Don't copy RPM-related
	files -- leave that to the rpm target.
	(snapshot): Remove target.
	(overview.html): Rename target from this ..
	(book1.htm): .. to this.
	(rpm): Portably copy tar file to SOURCES directory.
	(deb): Depend on book1.html, not overview.html.
	(dist-hook): Depend on book1.html, not overview.html.
	* Makefile.in: Rebuild.
	* doc/Makefile.am (TARGETS): Depend on book1.html.
	(book1.html): Depend on html/book1.html.
	(overview.dvi): Remove target.
	* doc/Makefile.in: Rebuild.

2004-01-27  Ben Elliston  <bje@wasabisystems.com>

	* Clean.tcl: Run tclsh via /usr/bin/env for portability.
	(cleanfiles): Concatenate regular filenames that match .*.

2004-01-12  Ben Elliston  <bje@wasabisystems.com>

	* baseboards/frv-sim.exp: Remove reference to devo/sim.

2004-01-27  Ben Elliston  <bje@wasabisystems.com>

	* doc/overview: Remove all files.

2003-12-03  Ben Elliston  <bje@wasabisystems.com>

	* testsuite/runtest.all/utils.test: Fix a test for proc find which
	assumed that "subsubfile1" would appear at the end of the returned
	list.  Adjust to use a more robust regular expression.

2003-11-26  Ben Elliston  <bje@wasabisystems.com>

	* doc/overview.sgml (version): Update.
	* doc/overview/installation.html: Likewise.

	* packaging/rpm/dejagnu.spec: Update version numbers throughout.
	* packaging/pkg/pkginfo: Likewise.
	* packaging/depot/dejagnu.psf: Likewise.

2003-10-25  Ben Elliston  <bje@wasabisystems.com>

	* runtest.exp (frame_version): Bump version.
	* configure.in (AM_INIT_AUTOMAKE): Likewise.
	* configure: Regenerate.

2003-10-16  Rob Savoye   <rob@welcomehome.org>

	* packaging/prototype: Remove sh-hms-sim.exp, add sh-sim.

2003-10-13  Ben Elliston  <bje@wasabisystems.com>

	* baseboards/sh-hms-sim.exp: Remove. Replaced by sh-sim.exp.

2003-10-11  Corinna Vinschen  <vinschen@redhat.com>

	* baseboards/sh-sim.exp: New file.

2003-10-11  Ben Elliston  <bje@wasabisystems.com>

	* NEWS: Tidy.
	* AUTHORS: Don't list maintainers, reference MAINTAINERS instead.

2003-10-08  Ben Elliston  <bje@wasabisystems.com>

	* i960glue.c: Remove.
	* packaging/pkg/prototype: Remove i960glue.c.

2003-10-07  Ben Elliston  <bje@wasabisystems.com>

	* contrib/README: Remove.
	* contrib/testit: Remove bitrotten script.
	* contrib/test-g++: Likewise.
	* contrib/test-tool: Likewise.

2003-08-23  Ben Elliston  <bje@wasabisystems.com>

	* TODO: Tidy.
	* contrib/README: Bring up to date.

2003-08-23  Corinna Vinschen  <vinschen@redhat.com>

	* config/sid.exp: Add gdb settings to use no hardware watchpoints.

2003-08-23  Ben Elliston  <bje@wasabisystems.com>

	* README: Update section on reporting bugs.

2003-08-22  Ben Elliston  <bje@wasabisystems.com>

	* lib/kermit.exp: Document procs.
	* lib/ftp.exp: Likewise.

2003-08-19  Ben Elliston  <bje@wasabisystems.com>

	* contrib/testit: Run wish via /usr/bin/env for portability.

2003-08-18  Ben Elliston  <bje@wasabisystems.com>

	* Makefile.am: Tidy comments and unused command lines.
	* Makefile.in: Regenerate.
	* testsuite/libdejagnu/Makefile.in: Likewise.

	* contrib/bluegnu2.0.3: Remove unsupported subtree.

2003-08-18  Ben Elliston  <bje@wasabisystems.com>

	* MAINTAINERS: New file.

2003-08-17  Ben Elliston  <bje@wasabisystems.com>

	* doc/Makefile.am (AUTOMAKE_OPTIONS): Remove empty variable.
	* doc/Makefile.in: Regenerate.

2003-08-16  Ben Elliston  <bje@wasabisystems.com>

	* doc/overview.sgml (overview): Start overhauling chapter.

	* doc/README.Writers: New document on style conventions.
	* doc/ref.sgml: Replace "test suite" with "testsuite" throughout.
	* doc/user.sgml: Likewise.
	* doc/overview.sgml: Likewise.
	* doc/dejagnu.texi (Design Goals): Change "Deja Gnu" to "DejaGnu".

2003-08-12  Ben Elliston  <bje@wasabisystems.com>

	* Makefile.am (tarball): Update path to dejagnu.spec.
	(rpmspec): Likewise.
	(deb): Likewise, update path to package metafiles.
	(solpkg): Likewise.
	(hpdepot): Likewise.
	* Makefile.in: Regenerate.
	* aclocal.m4: Likewise.
	* configure: Likewise.
	* doc/Makefile.in: Likewise.
	* example/Makefile.in: Likewise.
	* testsuite/Makefile.in: Likewise.
	* deb: Move from here ..
	* packaging/deb: .. to here.
	* redhat: Move from here ..
	* packaging/rpm: .. to here.
	* depot: Move from here ..
	* packaging/depot: .. to here.
	* pkg: Move from here ..
	* packaging/pkg: .. to here.

	* testsuite/libdejagnu/Makefile.am (CXXFLAGS): Rename from this ..
	(AM_CXXFLAGS): .. to this, in order to suppress Automake warning.
	* testsuite/libdejagnu/Makefile.in: Regenerate.

2003-08-07  Ben Elliston  <bje@wasabisystems.com>

	* config/ddb.exp (${board}_init): Fix thinko: use Tcl incr command
	to increment count rather than count++ as in C.

2003-08-06  Ben Elliston  <bje@wasabisystems.com>

	* lib/remote.exp: Replace "TCL" with "Tcl".

2003-07-30  Ben Elliston  <bje@wasabisystems.com>

	* doc/runtest.1: Replace "TCL" with "Tcl".
	Make last revision date current.

2003-07-29  Ben Elliston  <bje@wasabisystems.com>

	* doc/overview.sgml: Replace "NT" with "Windows", correct Cygwin
	URLs and other stylistic improvements.
	* doc/ref.sgml: Likewise.
	* doc/user.sgml: Likewise.

2003-07-25  Mike Stump  <mrs@apple.com>

	* lib/target.exp (prune_warnings): Handle "nfs server .* not
	responding" and "nfs server .* is alive again".

2003-07-20  Ben Elliston  <bje@wasabisystems.com>

	* config.guess: Update to most recent version.
	* config.sub: Ditto.
	* AUTHORS: Add self to list of maintainers.

2003-07-25  Jim Dein  <jdein@deinji5.apple.com> (RIP)

	* lib/utils.exp (find): Fix double recursion bug.

2002-02-25  Jackie Smith Cashion  <jsmith@redhat.com>

	* baseboards/am33_2.0-libremote.exp: New file.

2000-11-21  Drew Moseley  <dmoseley@redhat.com>

	* baseboards/mn10300-cygmon.exp: Use the am33-2 flag for the
	ASB2303 board.

2000-08-10  Drew Moseley  <dmoseley@cygnus.com>

	* baseboards/mn10300-cygmon.exp: Added support for Cygmon based
	ASB2303 board.

2003-06-13  Phil Edwards <pme@devphil.com>

	* baseboards/mips64-sim.exp, baseboards/mips-sim.exp,
	baseboards/mips-sim-idt32.exp, baseboards/mips-sim-idt64.exp: Use
	only -T[linker] instead of -Wl,-T[linker].

2003-06-13  Jason Thorpe  <thorpej@wasabisystems.com>

	* lib/target.exp (prune_warnings): Add two more linker
	warning patterns for warnings generated by modern verions
	of NetBSD.

2003-05-12  H.J. Lu <hongjiu.lu@intel.com>

	* lib/libgloss.exp (build_wrapper): Add -Wl,-wrap,_exit.

2003-05-09  H.J. Lu <hongjiu.lu@intel.com>

	* runtest: Fix a typo.

2003-05-03  Nitin Dhavale <nitinpdhavale@indiatimes.com>

	* doc/user.sgml: Clarify how to set the verbose option.

2003-03-28 Chris Demetriou <cgd@broadcom.com>

	* lib/framework.exp (check_conditional_xfail): Adjust so that
	an empty 'includes' list matches all sets of flags.
	* doc/dejagnu.texi: Document the above.
	* doc/ref.sgml: Likewise.

2003-03-27  David Heine <dlheine@tensilica.com>

	* baseboards/xtensa-sim.exp: Fix a syntax error.

2003-03-16  Rob Savoye  <rob@direwolf.welcomehome.org>

	* lib/unix.exp: Preserve the value of LD_LIBRARY_PATH, rather
	than stomp on it. This is based on a patch from Brendan Conoboy
	<blc@redhat.com>.
	* Most files: Update copyright dates.

2003-03-13  Mike Stump  <mrs@apple.com>

	* lib/dg.exp(dg-test): Add compiler flags to testcase name, to
	help ensure uniqueness.

2003-03-05  Alexandre Oliva  <aoliva@redhat.com>

	* lib/remote.exp (standard_download, standard_upload): Support
	nfsdir and nfsroot_server.

See ChangeLog-1992 for earlier changes.<|MERGE_RESOLUTION|>--- conflicted
+++ resolved
@@ -1,4 +1,3 @@
-<<<<<<< HEAD
 2014-07-15  Maciej W. Rozycki  <macro@mips.com>
 	    Maciej W. Rozycki  <macro@codesourcery.com>
 
@@ -9,12 +8,11 @@
 	* doc/user.xml (Board Config File Values): Add `add_board_info'
 	reference.  Reorder `gdb_init_command' table rows and remove a
 	duplicate entry, reusing it for `gdb_init_commands'.
-=======
+
 2014-06-25  Rob Savoye  <rob.savoye@linaro.org>
 
 	* runtest.exp: (lookfor-file): Fix bug were none of the relative
 	paths were actually being used for file lookup.
->>>>>>> 45a1dbdf
 
 2014-06-06  Ben Elliston  <bje@gnu.org>
 
