2016-02-15  Ben Elliston  <bje@gnu.org>

<<<<<<< HEAD
	* TODO: Add ideas produced from Cauldron 2013.

2016-02-15  Ben Elliston  <bje@gnu.org>

	* TODO: Update.

2016-02-15  Ben Elliston  <bje@gnu.org>

	* lib/dg.exp (dg-test): Remove comment about proc unresolved not
	setting exit_status to 1 -- it does.
=======
	* runtest.exp: Use the traditional exit codes when runtest is
	interrupted. This makes it possible to tell if runtest ran to
	completion or not. Suggested by Michael Chastain.
>>>>>>> 30b5d177

2016-02-15  Ben Elliston  <bje@gnu.org>

	* lib/framework.exp (cleanup): Remove do-nothing proc.
	(log_and_exit): Remove call to cleanup.
	* doc/ref.xml: Remove documentation for cleanup.
	* doc/dejagnu.texi: Regenerate.

2016-02-15  Ben Elliston  <bje@gnu.org>

	Reported by David Malcolm.
	* lib/dejagnu.exp (text): Allow angle brackets in test messages.

2016-02-15  Ben Elliston  <bje@gnu.org>

	* config.guess: Update to version 2016-02-11.
	* config.sub: Update to version 2016-01-01.

2016-02-14  Maxim Kuvyrkov  <maxim.kuvyrkov@linaro.org>

	* lib/remote.exp (remote_exec): Set global timeout for benefit of
	<remote>_exec.

2016-02-14  Ben Elliston  <bje@gnu.org>

	* lib/remote.exp (local_exec): Improve comments.

2016-02-14  Ben Elliston  <bje@gnu.org>

	* doc/runtest.1: Tweak.

2016-02-14  Steve Ellcey  <sellcey@mips.com>

	* baseboards/multi-sim.exp (dynamic_linker_flag): Check
	GCC_UNDER_TEST.
	* baseboards/multi-sim.exp (rpath_flags): Ditto.

2016-01-23  Simon Marchi  <simon.marchi@ericsson.com>

	* lib/remote.exp (standard_file): Reverse return logic for remote
	exists case.

2016-01-23  Simon Marchi  <simon.marchi@ericsson.com>

	* lib/remote.exp (standard_file); Add else clause.

2016-01-16  Ben Elliston  <bje@gnu.org>

	* runtest.exp (runtest): Improve comment about --status.

2016-01-12  Simon Marchi  <simon.marchi@ericsson.com>

	* lib/remote.exp (standard_file): The [ operator does not actually
	output anything. It returns 0 or 1 as its exit code, so "exit `[
	-f $file ]`" always expands to "exit " (equivalent to exit 0).
	Instead, use test(1) to check for file existence.

2015-12-20  Ben Elliston  <bje@gnu.org>

	* doc/dejagnu.xml: Begin overhauling.
	* doc/ref.xml: Likewise.
	* doc/user.xml: Likewise.
	* doc/dejagnu.texi: Regenerate.

2015-12-20  Ben Elliston  <bje@gnu.org>

	* doc/runtest.1: Miscellaneous minor improvements.

2015-12-09  Yoshinori Sato  <ysato@users.sourceforge.jp>

	* Makefile.am (baseboard_DATA): Add missing rx-sim.exp.
	* Makefile.in: Regenerate.

2015-11-16  Brooks Moses  <bmoses@google.com>

	* config/unix.exp: Add ability to set test timeout from site.exp.
	* doc/user.xml: Document new test_timeout variable in site.exp.
	* doc/dejagnu.texi: Regenerate.

2015-11-16  Ben Elliston  <bje@gnu.org>

	* testsuite/runtest.all/options.exp: Re-enable --strace 1 test.

2015-11-16  Ben Elliston  <bje@gnu.org>

	* testsuite/runtest.all/options.exp: Remove some commented code.

2015-11-16  Ben Elliston  <bje@gnu.org>

	* runtest.exp: Refer to "DejaGnu version", not "Framework
	version" in --version output.
	* testsuite/runtest.all/options.exp: Update test case.

2015-11-14  Ben Elliston  <bje@gnu.org>

	* runtest.exp (usage): Improve help text.

2015-11-12  Ben Elliston  <bje@gnu.org>

	* runtest.exp (usage): Sort options in usage.

2015-11-12  Ben Elliston  <bje@gnu.org>

	* lib/framework.exp (note): Remove old commented-out code.

2015-11-11  Ben Elliston  <bje@gnu.org>

	* doc/user.xml (Summary File): 'untested', not 'runtested'.
	* doc/dejagnu.texi: Regenerate.

2015-11-11  Michael Forney  <forney@google.com>

	* lib/target.exp (default_target_compile): Honor LDFLAGS_FOR_TARGET.

2015-11-11  Ben Elliston  <bje@gnu.org>

	* doc/dejagnu.texi: Regenerate.

2015-11-10  Ben Elliston  <bje@gnu.org>

	* doc/user.xml: Fix runtest output formatting in <programlisting>.

2015-11-10  Ben Elliston  <bje@gnu.org>

	* doc/dejagnu.xml: Update month and year.
	* doc/user.xml: Lots of editorial fixes from Daniel Thibault
	<Daniel.Thibault@drdc-rddc.gc.ca>.

2015-09-10  Robert Suchanek  <Robert.Suchanek@imgtec.com>

	* baseboards/multi-sim.exp (rpath_flags): Add libgomp.so check.

2015-07-30  Pedro Alves  <palves@redhat.com>

	* lib/remote.exp (close_wait_program): New procedure.
	(local_exec, standard_close): Use it.

2015-05-23  Ben Elliston  <bje@gnu.org>

	* doc/dejagnu.xml: Fix broken URLs.
	* doc/dejagnu.texi: Regenerate.

2015-05-23  Ben Elliston  <bje@gnu.org>

	* doc/user.xml: Fix 'crosscompilation'.

2015-05-23  Ben Elliston  <bje@gnu.org>

	* doc/runtest.1 (log_dialog): Improve documentation.

2015-05-16  Filipe Brandenburger  <filbranden@google.com>

	* configure.ac: Enable subdir-objects, require automake 1.14.
	* Makefile.in: Regenerate.

2015-05-15  Filipe Brandenburger  <filbranden@google.com>

	* doc/dejagnu.xml: Fix typos such as stray }'s and @samp{...},
	possibly introduced in a conversion of .texi to SGML Docbook.
	* doc/user.xml: Likewise.
	* doc/ref.xml: Likewise.
	* doc/dejagnu.texi: Regenerate.

2015-05-15  Filipe Brandenburger  <filbranden@google.com>

	* runtest.exp (runtest): Introduce new --log_dialog option.
	* doc/runtest.1: Document it.
	* doc/user.xml: Likewise.
	* doc/dejagnu.texi: Regenerate.

2015-05-14  Steve Ellcey  <sellcey@imgtec.com>

	* baseboards/multi-sim.exp (get_library_dirlist): New.
	(dynamic_linker_flag): Use get_library_dirlist to find dynamic
	linker.
	(rpath_flags): Use get_library_dirlist to set rpath.

2015-05-12  Steve Ellcey  <sellcey@imgtec.com>

	* baseboards/generic-sim.exp: Check $DEJAGNU_SIM_OPTION.

2015-03-30  Ben Elliston  <bje@gnu.org>

	Revert the following change which causes breakage reported here:
	https://lists.gnu.org/archive/html/dejagnu/2015-03/msg00003.html

	2011-03-14  Jan Kratochvil  <jan.kratochvil@redhat.com>

	* runtest.exp (runtest): Call reset_vars at initialisation so that
	perror does not affect test results in other test scripts.

2015-02-26  H.J. Lu  <hjl.tools@gmail.com>

	* lib/target.exp (default_target_compile): Prepend multilib_flags,
	instead of appending it.

2015-02-18  Ben Elliston  <bje@gnu.org>

	* lib/framework.exp (log_and_exit): Set tool to "testrun" if
	unset.

2015-02-05  Ben Elliston  <bje@gnu.org>

	* doc/runtest.1: Fix a spelling error.

2015-02-04  Ben Elliston  <bje@gnu.org>

	* config.guess: Update to version 2015-01-01.
	* config.sub: Likewise.

2015-01-22  Eric Botcazou  <ebotcazou@adacore.com>

	* Makefile.am (baseboard_DATA): Add baseboards/visium-sim.exp.
	* Makefile.in: Regenerate.
	* baseboards/visium-sim.exp: New file.

2014-11-25  Ben Elliston  <bje@gnu.org>

	* lib/dejagnu.exp (host_execute): Remove stray leading hyphen.
	Reported by David Malcolm.

2014-10-28  Ben Elliston  <bje@gnu.org>

	* Makefile.in: Regenerate.

2014-10-28  Ben Elliston  <bje@gnu.org>

	* example: Remove stale examples.

2014-10-24  Steve Ellcey  <sellcey@mips.com>

	* dejagnu.h (pass): Make function static as well as inline.
	(xpass): Ditto.
	(fail): Ditto.
	(xfail): Ditto.
	(untested): Ditto.
	(unresolved): Ditto.
	(note): Ditto.
	(totals): Ditto.

2014-10-14  Ben Elliston  <bje@gnu.org>

	* runtest.exp: Only match $directory, not *${directory}* when the
	user passes the --directory option. Reported by Sergey Alyoshin.

2014-10-14  Ben Elliston  <bje@gnu.org>

	* lib/dejagnu.exp (host_execute): Remove buffer_full check. This
	is not the right command keyword -- it is full_buffer. Reported by
	David Malcolm.

2014-07-15  Maciej W. Rozycki  <macro@mips.com>
	    Maciej W. Rozycki  <macro@codesourcery.com>

	* lib/targetdb.exp (add_board_info): New procedure.
	* doc/ref.xml (Add_board_info Procedure): New section.
	(Set_board_info Procedure): Add description.
	(Unset_board_info Procedure): Likewise.
	* doc/user.xml (Board Config File Values): Add `add_board_info'
	reference.  Reorder `gdb_init_command' table rows and remove a
	duplicate entry, reusing it for `gdb_init_commands'.

2014-06-25  Rob Savoye  <rob.savoye@linaro.org>

	* runtest.exp: (lookfor-file): Fix bug were none of the relative
	paths were actually being used for file lookup.

2014-06-06  Ben Elliston  <bje@gnu.org>

	* depcomp, install-sh, missing: Update to latest versions.
	* mkinstalldirs: Remove.
	* Makefile.in: Regenerate.

2014-06-04  Ben Elliston  <bje@gnu.org>

	* Makefile.in: Regenerate with Automake 1.14.1.
	* compile: Add missing file.

2014-06-04  Ben Elliston  <bje@gnu.org>

	* config.guess: Update to version 2014-03-23.
	* config.sub: Likewise.

2014-06-04  Ben Elliston  <bje@gnu.org>

	* aclocal.m4: Regenerate with Automake 1.14.1.
	* configure: Regenerate with Autoconf 2.69.

2014-03-15  Steve Ellcey  <sellcey@mips.com>

	* baseboards/multi-sim.exp (rpath_flags): Add libatomic.so check.

2014-02-23  Steve Ellcey  <sellcey@mips.com>
	    Richard Sandiford  <rdsandiford@googlemail.com>

	* config/sim.exp (sim_exec): New.
	(sim_file): New.

2013-12-08  Richard Sandiford  <rdsandiford@googlemail.com>

	* lib/dg.exp (dg-test): Don't put the expected and actual output
	of a pattern test in the test name; send it to the log instead.

2013-11-01  Steve Ellcey  <sellcey@mips.com>

	* Makefile.am (baseboard_SCRIPTS): Add multi-sim.exp baseboard.
	* Makefile.in: Regenerate.
	* baseboards/multi-sim.exp: New.

2013-10-31  Anton Kolesov  <anton.kolesov@synopsys.com>

	* lib/remote.exp (standard_reboot): Return 1 instead of an empty string.
	(remote_reboot): Add comment explaining return value of this procedure.
	* doc/ref.xml (remote_reboot, standard_reboot): Document procedures.
	* doc/dejagnu.texi: Regenerate.

2013-10-15  Alexander Ivchenko  <alexander.ivchenko@intel.com>

       * baseboards/androideabi.exp (process_multilib_options): Add option.
       * config/adb.exp: Remove hardcoded -static option.
       (adb_load): Add the possibility to change the temp directory. Also
       handle permission potential problems.
       (adb_exec): Do cd to android_tmp_dir first.

2013-10-05  Jose E. Marchesi  <jose.marchesi@oracle.com>

	* baseboards/unix.exp: Add gdb settings to not use hardware
	watchpoints in sparc64 running GNU/Linux.

2013-06-17  Bernhard Reutner-Fischer  <aldot@gcc.gnu.org>

	* runtest.exp (libdirs): New global variable.
	(load_lib): Append libdirs to search_and_load_files directories.
	* doc/ref.xml (load_lib): Document global variable libdirs.
	* doc/dejagnu.texi: Regenerate.
	* testsuite/runtest.all/load_lib.exp: New testcase.
	* Makefile.am (TESTSUITE_FILES): Add new testcase.
	* Makefile.in: Regenerate.

2013-06-15  Ben Elliston  <bje@gnu.org>

	* configure.ac: If DEJAGNU is unset, set it to /dev/null.
	* Makefile.am: Export DEJAGNU.
	* configure: Likewise.
	* Makefile.in: Regenerate.

2013-06-15  Bernhard Reutner-Fischer  <aldot@gcc.gnu.org>

	* doc/user.xml: Fix typos.
	* doc/ref.xml: Likewise.
	* doc/dejagnu.texi: Regenerate.

2013-06-15  Bernhard Reutner-Fischer  <aldot@gcc.gnu.org>

	* doc/user.xml: Fix number of columns in table.
	* doc/dejagnu.texi: Regenerate.

2013-06-15  Bernhard Reutner-Fischer  <aldot@gcc.gnu.org>

	* doc/user.xml: Fix rendering errors around programlisting.
	* doc/ref.xml: Likewise.
	* doc/dejagnu.texi: Regenerate.

2013-06-15  Bernhard Reutner-Fischer  <aldot@gcc.gnu.org>

	* doc/user.xml: Fix spacing before productname.
	* doc/dejagnu.texi: Regenerate.

2013-06-12  Bernhard Reutner-Fischer  <aldot@gcc.gnu.org>

	* testsuite/runtest.all/default_procs.tcl (send_log): Use the
	magic "args" parameter name, as expect send_log proc accepts -- as
	a leading option.

2013-06-08  Makoto Fujiwara  <makoto@ki.nu>

	* Makefile.am (pkgdata_DATA): Rename from pkgdata_SCRIPTS.
	(config_DATA): Likewise for config_SCRIPTS.
	(baseboard_DATA): Likewise for baseboard_SCRIPTS.
	(EXTRA_DIST): Remove pkgdata_SCRIPTS, config_SCRIPTS and
	baseboard_SCRIPTS.
	* Makefile.in: Regenerate.

2013-06-08  Ben Elliston  <bje@gnu.org>

	* configure: Regenerate with autoconf 2.69.
	* aclocal.m4: Regenerate.

2013-03-31  Ben Elliston  <bje@gnu.org>

	* Makefile.am (html-local): Rename target from html.
	* Makefile.in: Regenerate with automake 1.12.6.
	* aclocal.m4: Likewise.
	* configure: Regenerate.

2013-03-28  Gilles Espinasse  <g.esp@free.fr>

	* TODO: Remove todo item about warncnt and errcnt.

2013-03-28  Gilles Espinasse  <g.esp@free.fr>

	* testsuite/lib/libsup.exp (make_defaults_file): Only set $tool once.

2013-03-26  Ben Elliston  <bje@gnu.org>

	* config.guess: Update to version 2013-02-12.
	* config.sub: Likewise.

2013-02-16  Rob Savoye  <rob@build.welcomehome.org>

	* config/adb.exp: Add adb_file so we can remotely delete test
	cases to save on limited disk space. Don't remove the file after
	executing it, leave that for the test driver instead.

2013-02-15  Rob Savoye  <rob@welcomehome.org>

	* config/adb.exp: Remove the test case after executing
	it. Otherwise we can fill up all the diskspace on a small target
	pretty fast.

2013-02-11  Rob Savoye	<rob@welcomehome.org>

	* baseboards/androideabi.exp: Board support for Android using ADB.
	* config/adb.exp: Config support for Android using ADB.
	* Makefile.am (dist): Add new config and board files.
	* aclocal.m4, Makefile.in, configure, example/calc/configure,
	example/mathhelper/configure: Regenerated with newer autotools.

2012-12-05  Ben Elliston  <bje@gnu.org>

	* example/hello: Remove.
	* configure.ac: Likewise.
	* configure: Regenerate.

2012-10-04  Steve Ellcey  <sellcey@mips.com>

	* Makefile.am (baseboard_SCRIPTS): Add new baseboards.
	* Makefile.in: Regenerate.
	* baseboards/mips-sim-mti32.exp: New.
	* baseboards/mips-sim-mti64.exp: New.
	* baseboards/mips-sim-mti64_n32.exp: New.
	* baseboards/mips-sim-mti64_64.exp: New.
	* baseboards/mips-sim-sde32.exp: New.
	* baseboards/mips-sim-sde64.exp: New.

2012-10-04  Ben Elliston  <bje@gnu.org>

	* aclocal.m4: Regenerate with automake 1.11.3.
	* Makefile.in: Likewise.
	* configure: Regenerate with autoconf 2.68.

2012-08-22  Steve Ellcey  <sellcey@mips.com>

	* baseboards/generic-sim.exp: New baseboard definition.

2012-06-15  Andreas Schwab  <schwab@linux-m68k.org>

	* lib/framework.exp (clone_output): Protect from leading dash in
	$message.
	* runtest.exp (verbose): Likewise.

2012-06-11  Tom Tromey  <tromey@redhat.com>

	* doc/runtest.1: Update.
	* runtest.exp (xml_file_name): New global.
	(usage): Update.
	Handle optional argument to --xml.
	* lib/framework.exp (open_logs): Respect xml_file_name.

2012-03-24  Bernhard Reutner-Fischer  <aldot@gcc.gnu.org>

	* runtest.exp (load_tool_init): Fix typo in -de option handling.

2012-03-24  Bernhard Reutner-Fischer  <aldot@gcc.gnu.org>

	* doc/runtest.1: Correct name of debug file.

2012-02-25  Ben Elliston  <bje@gnu.org>

	* runtest: Search /usr/share/dejagnu and /usr/local/share/dejagnu
	for runtest.exp as a last resort (for usrmove environments, where
	/bin is a link to /usr/bin). From Honza Horak <hhorak@redhat.com>.

2011-12-30  Ben Elliston  <bje@gnu.org>

	* doc/user.xml: Various spelling and consistency fixes.
	* doc/ref.xml: Likewise.
	(exit_remote_shell): Remove, as this procedure is defunct.
	* doc/dejagnu.texi: Regenerate.

2011-12-30  Ben Elliston  <bje@gnu.org>

	* config.guess: Update to version 2011-12-29.
	* config.sub: Update to version 2011-11-11.

2011-06-30  Tom Tromey  <tromey@redhat.com>

	* doc/ref.xml: Document find_gfortran.
	* doc/dejagnu.texi: Regenerate.
	* lib/target.exp (default_target_compile): Handle f90.
	(default_target_compile): Likewise.
	* lib/libgloss.exp (find_gfortran): New proc.

2011-06-30  Ben Elliston  <bje@gnu.org>

	* Makefile.am (all-local): New rule.
	* Makefile.in: Regenerate.

2011-04-12  Ben Elliston  <bje@gnu.org>

	* config/vxworks.exp (vxworks_file): Use "file delete", not "exec
	rm", for better portability.
	* config/netware.exp (${board}_load): Likewise.
	* lib/dg.exp (dg-test): Likewise.
	* lib/framework.exp (open_logs): Likewise.
	* lib/remote.exp (standard_file): Likewise.
	* runtest.exp: Likewise.
	* testsuite/runtest.all/options.exp: Likewise.

2011-03-15  Ben Elliston  <bje@gnu.org>

	* runtest.exp: Whitespace cleanups.
	* lib/dejagnu.exp, lib/dg.exp, lib/framework.exp,
	lib/libgloss.exp, lib/remote.exp, lib/rsh.exp, lib/target.exp,
	lib/telnet.exp, lib/tip.exp, lib/utils.exp: Likewise.

2011-03-15  Ben Elliston  <bje@gnu.org>

	* runtest: Remove trailing semicolons.
	* lib/rsh.exp: Likewise.

2011-03-15  H.J. Lu  <hjl.tools@gmail.com>

	* lib/remote.exp (local_exec): Ignore SIGHUP.

2011-03-14  Ben Elliston  <bje@gnu.org>

	* runtest.exp (frame_version): Set to 1.5.1.
	* configure.ac (AC_INIT): Set version to 1.5.1.
	* configure: Regenerate.
	* doc/dejagnu.xml (appversion, version): Set to 1.5.1.
	* doc/dejagnu.texi: Regenerate.

2011-03-14  Ben Elliston  <bje@gnu.org>

	* dejagnu.h: Whitespace cleanups.

2011-03-14  Ben Elliston  <bje@gnu.org>

	* baseboards/cris-sim.exp: Remove trailing semicolon(s).
	* baseboards/mt-sid.exp: Likewise.
	* baseboards/tx39-sim.exp: Likewise.
	* lib/target.exp (default_target_compile): Likewise.

2011-03-14  Ben Elliston  <bje@gnu.org>

	Reported by Flash Sheridan <flash@pobox.com>:
	* doc/user.xml (Testing "Hello world" locally): Improve the
	example test script and make it robust to failures.  Tidy some
	formatting errors.
	* doc/dejagnu.texi: Regenerate.

2011-03-14  Jan Kratochvil  <jan.kratochvil@redhat.com>

	* runtest.exp (runtest): Call reset_vars at initialisation so that
	perror does not affect test results in other test scripts.

2011-03-09  Ben Elliston  <bje@gnu.org>

	* NEWS: Start a new section for post-1.5 changes.

2011-03-09  Ben Elliston  <bje@gnu.org>

	* DejaGnu 1.5 released.

2011-03-09  Ben Elliston  <bje@gnu.org>

	* Makefile.am (DISTCLEANFILES): Define.
	* Makefile.in: Regenerate.
	* testsuite/runtest.all/libs.exp: Clean up temp files on exit.
	* testsuite/runtest.all/options.exp: Likewise for dbg.log.
	* testsuite/runtest.all/stats.exp: Likewise for tmpdir. Use "file
	mkdir" instead of exec'ing mkdir(1).

2011-03-07  Ben Elliston  <bje@gnu.org>

	* Makefile.am (doc/dejagnu.texi): Conditional on MAINTAINER_MODE.
	* Makefile.in: Regenerate.

2011-03-06  Ben Elliston  <bje@gnu.org>

	* configure.ac (AC_INIT): Set version to 1.5.
	* configure: Regenerate.
	* runtest.exp (frame_version): Set to 1.5.
	* doc/dejagnu.texi: Regenerate.

2011-03-04  Ben Elliston  <bje@gnu.org>

	* texinfo.tex: Import latest version from ftp://tug.org/tex.

2011-03-04  Ben Elliston  <bje@gnu.org>

	* Makefile.am (EXTRA_DIST): Correct name of historical ChangeLog.
	* Makefile.in: Regenerate.

2011-03-03  Ben Elliston  <bje@gnu.org>

	* Makefile.am: Bump to GPL version 3.
	* configure.ac: Likewise.
	* Makefile.in: Regenerate.
	* aclocal.m4: Likewise.
	* configure: Likewise.

2011-03-03  Ben Elliston  <bje@gnu.org>

	* config.guess: Update to most recent version.
	* config.sub: Likewise.

2011-03-03  Ben Elliston  <bje@gnu.org>

	* lib/framework.exp (unknown): Rename the native Tcl ::unknown
	proc to ::tcl_unknown.  If ::tcl_unknown returns a failure result,
	then fall back to the conventional DejaGnu handling.  Report from
	David Byron <dbyron@dbyron.com>.

2011-03-03  Maciej W. Rozycki  <macro@codesourcery.com>

	* lib/remote.exp (remote_expect): Pass all exception conditions up
	to the caller.

2011-03-01  Rainer Orth  <ro@CeBiTec.Uni-Bielefeld.DE>

	* lib/dg.exp (dg-test): Support nested calls.

2010-04-13  Ben Elliston  <bje@gnu.org>

	* testglue.c: Remove duplicated prototypes for abort and exit.

2010-03-26  Rainer Orth  <ro@CeBiTec.Uni-Bielefeld.DE>

	* doc/user.xml (Tcl Variables For Command Line Options): Correct
	column count.

2010-01-21  Jie Zhang  <jie.zhang@analog.com>

	* config/gdb-comm.exp (gdb_comm_load): Set breakpoints after load.

2010-01-15  Anthony Green  <green@moxielogic.com>

	* baseboards/moxie-sim.exp: New baseboard.

2009-12-10  DJ Delorie  <dj@redhat.com>

	* baseboards/rx-sim.exp: New baseboard.

2009-10-15  Ben Elliston  <bje@gnu.org>

	* MAINTAINERS: Remove refererence to Tom Tromey's Tcl style guide.
	This web page has disappeared.

2009-07-06  Ben Elliston  <bje@gnu.org>

	* doc/dejagnu.xml, doc/ref.xml, doc/user.xml: Mark up options with
	<option> not <emphasis>.  Apply other grammatical fixes from
	Reuben Thomas.
	* doc/dejagnu.texi: Regenerate.

2009-07-06  Ben Elliston  <bje@gnu.org>

	* configure.ac: Check for docbook2x-texi.
	* configure: Regenerate.

2009-07-06  Ben Elliston  <bje@gnu.org>

	From Reuben Thomas  <rrt@sc3d.org>:
	* doc/runtest.1: Fix some formatting issues.

2009-06-16  Ben Elliston  <bje@gnu.org>

	* config.guess: Update to most recent version.
	* config.sub: Likewise.

2009-06-16  Ben Elliston  <bje@gnu.org>

	* Makefile.am (rpm, deb, solpkg, hpdepot): Remove targets.
	* Makefile.in: Regenerate.
	* packaging: Remove directory and its contents.

2009-06-10  Maciej W. Rozycki  <macro@codesourcery.com>

	* config/gdb-comm.exp (gdb_comm_add_breakpoint): Handle pending
	breakpoints.

2008-12-03  Ben Elliston  <bje@gnu.org>

	* COPYING: Update to GPL version 3.

2008-04-07  Ralf Wildenhues  <Ralf.Wildenhues@gmx.de>

	* doc/ref.xml, doc/user.xml: Fix typos.
	* doc/dejagnu.texi: Regenerate.

2008-04-06  Daniel Jacobowitz  <drow@false.org>

	* Makefile.am (RUNTESTDEFAULTFLAGS): Add RUNTEST=$(RUNTEST).
	* Makefile.in: Regenerate.
	* dejagnu.exp (host_execute): Improve regexp matching.
	* testsuite/libdejagnu/unit.cc: C++ fixes.

2008-04-06  Daniel Jacobowitz  <drow@false.org>

	* lib/utils.exp (diff): Open both files as binary.

2008-04-06  Daniel Jacobowitz  <dan@codesourcery.com>

	* dejagnu.h (totals): Correct typos.

2008-04-06  Daniel Jacobowitz  <dan@codesourcery.com>

	* doc/user.xml (Adding a New Tool, Adding a New Target): Fix typos.
	* doc/dejagnu.texi: Regenerate.

2008-02-25  Ben Elliston  <bje@gnu.org>

	* doc/runtest.1: Update date of last revision.

2008-02-11  Hans-Peter Nilsson  <hp@axis.com>

	* baseboards/h8300.exp: Use -- before switch argument that may
	begin with "-".
	* baseboards/cris-sim.exp: Ditto.

2008-02-11  Hans-Peter Nilsson  <hp@axis.com>

	* Makefile.am (baseboard_SCRIPTS): Add scripts cris-sim.exp,
	iq2000-sim.exp and m32r-linux-sim.exp.
	* Makefile.in: Regenerate.

2008-02-08  Ben Elliston  <bje@gnu.org>

	* baseboards/cris-sim.exp: Fix MS-DOS line termination.

2007-12-28  Joseph Myers  <joseph@codesourcery.com>

	* lib/target.exp (default_link): Initialize nobjects before use.

2007-12-06  Ben Elliston  <bje@gnu.org>

	* lib/dg.exp (dg_bogus): Comment fix.

2007-10-31  DJ Delorie  <dj@redhat.com>

	* lib/framework.exp (open_logs): Line buffer the .sum file.

2007-09-04  Matt Kraai  <kraai@ftbfs.org>

	* doc/user.xml (Configuration): Fix typos.
	* doc/dejagnu.texi: Regenerate.

2007-08-28  Daniel Jacobowitz  <dan@codesourcery.com>

	* lib/remote.exp (standard_send): Correct quoting.

2007-05-17  Ben Elliston  <bje@gnu.org>

	* doc/user.xml: Correct the syntax for running apt-get on a Debian
	GNU/Linux system. From Peter Welte <weltepe@gmail.com>.

2007-04-30  Bob Wilson  <bob.wilson@acm.org>

	* baseboards/xtensa-sim.exp: Set target_install.  Stop using
	basic-sim.exp.  Run the simulator with --turbo option.  Replace
	needs_status_wrapper with the simulator's --exit_with_target_code
	option.

2006-10-15  Rob Savoye  <rob@bertha.welcomehome.org>

	* dejagnu.h: Add support for for expected failures and
	unexpected successes.

2005-05-06  Andrew Fyfe <a.fyfe@tiscali.co.uk>

	* doc/Makefile.am: Fix install path for man page.
	* Makefiles: Regenerated.

2006-08-29  Ben Elliston  <bje@gnu.org>

	* runtest.exp (usage): Use "triplet" instead of "config name".

2006-07-13  Daniel Jacobowitz  <dan@codesourcery.com>

	* Makefile.am (DOCBOOK2RTF): Fix typo.
	* Makefile.in: Regenerated.
	* lib/libgloss.exp (process_multilib_options): Use -- to handle
	options starting with hyphens.

2006-06-23  Eric Botcazou  <ebotcazou@adacore.com>

	* libgloss.exp (find_gnatmake): Rewrite.

2006-03-30  Daniel Jacobowitz  <dan@codesourcery.com>

	* rsh.exp (rsh_exec): Handle inp and outp arguments.  Use
	local_exec to run rsh.  Return failure if rsh times out.
	* remote.exp (local_exec): Handle "|& cat" we added when deciding
	whether to return output.

2006-06-09  Ben Elliston  <bje@gnu.org>

	* baseboards/cris-sim.exp: Use Tcl fall-through syntax for
	multiple cases, not a list (case uses lists, switch does not).
	Pass -glob to switch where applicable to emulate case behaviour.
	* baseboards/h8300.exp: Likewise.
	* lib/framework.exp (clone_output): Likewise.
	(clear_xfail): Likewise.
	(clear_kfail): Likewise.
	* lib/libgloss.exp (process_multilib_options): Likewise.
	* runtest.exp: Likewise.

2006-06-06  Ben Elliston  <bje@gnu.org>

	* Makefile.am (CONTRIB): New.
	(EXTRA_DIST): Add $(CONTRIB).
	(doc/dejagnu.texi): Set directory-category param to docbook2texi.
	* Makefile.in: Regenerate.
	* doc/dejagnu.texi: Likewise.

2006-06-06  Ben Elliston  <bje@gnu.org>

	* runtest.exp (load_lib): Typo fix.

2006-06-06  Ben Elliston  <bje@gnu.org>

	* dejagnu.h: Tidy comments.
	(_BUFFER_SIZE_): Remove to minimise namespace pollution.
	(wait): Define this function unconditionally.  Conditionally
	compile the function body if _DEJAGNU_WAIT_ is defined.
	(buffer): Set the buffer size explicitly.
	(pass): Use sizeof (buffer).  Call wait() unconditionally.
	(fail, untested, unresolved, note): Likewise.
	(enum teststate): Tidy whitespace.

2006-06-06  Ben Elliston  <bje@gnu.org>

	* doc/dejagnu.xml, doc/ref.xml, doc/user.xml: Edits.
	* doc/dejagnu.texi: Regenerate.

2006-06-06  Ben Elliston  <bje@gnu.org>

	Import from GCC tree:
	2006-06-02  Richard Earnshaw  <rearnsha@arm.com>
		    Mike Stump  <mrs@apple.com>

	* compare_tests: Handle multilibs better.

2006-06-06  Ben Elliston  <bje@gnu.org>

	* doc/dejagnu.texi: Regnerate using Docbook2X 0.8.7.

	* configure.ac: Check for docbook2texi, not docbook2x-texi.  The
	wrapper script changed its name again in the latest release.
	* configure: Regenerate.
	* Makefile.am (DOCBOOK2X_TEXI): Rename from this ..
	(DOCBOOK2TEXI): .. to this.
	(doc/dejagnu.texi): Do not use output-file parameter to deposit
	the .texi file into the source directory; use mv(1) instead. Set
	directory-description parameter.
	* Makefile.in: Likewise.

2006-06-02  Ben Elliston  <bje@gnu.org>

	* config/sim.exp (sim_upload): Match up argument names.

2006-06-02  Ben Elliston  <bje@gnu.org>

	* config.guess: Update to most recent version.
	* config.sub: Likewise.

2006-06-02  Ben Elliston  <bje@gnu.org>

	* config/dos.exp (dos_open): Only run global board_info once at
	the beginning of the proc; remove duplicates.
	(dos_load): Use file join to separate path components.
	(dos_copy_upload): Likewise.
	* lib/remote.exp (call_remote): Use error, not "blooie" to trigger
	an error.

2006-06-02  Ben Elliston  <bje@gnu.org>

	* contrib/compare_tests: Import from the GCC contrib directory.

2006-05-24  Ben Elliston  <bje@gnu.org>

	* runtest.exp (verbose): Brace some expressions.
	(load_file, search_and_load_file): Likewise.
	(runtest): Likewise.

2006-05-23  Ben Elliston  <bje@gnu.org>

	* config/gdb-comm.exp (gdb_comm_load): Brace some expressions.
	* config/i960.exp (i960_spawn): Initialise status.
	* config/netware.exp (${board}_init): Brace some if expressions.
	* lib/dg.exp (dg-test): Brace some expressions.
	* lib/framework.exp (clone_output, log_and_exit, log_summary,
	record_test, pass, fail): Likewise.
	* lib/libgloss.exp (get_multilibs): Likewise.
	* lib/remote.exp (standard_transmit, unix_clean_filename,
	remote_load, check_for_board_status, remote_expect): Likewise.
	* lib/rsh.exp (rsh_exec): Likewise.

2006-05-22  Ben Elliston  <bje@gnu.org>

	* baseboards/cris-sim.exp: Use switch, not case.
	* baseboards/h8300.exp: Likewise.
	* config/base68k.exp (base68k_ld): Brace an if expression.

2006-05-22  Ben Elliston  <bje@gnu.org>

	* runtest.exp, baseboards/basic-sim.exp, baseboards/cf.exp,
	baseboards/cris-sim.exp, baseboards/i960-cyclone.exp,
	baseboards/mcore-moto-sim.exp, baseboards/mips64vr4100-sim.exp,
	baseboards/mmixware-sim.exp, baseboards/op50n.exp,
	baseboards/rom68k-idp.exp, baseboards/sparclite-sim-le.exp,
	baseboards/usparc-cygmon.exp, config/base-config.exp,
	config/base68k.exp, config/ddb-ether.exp, config/ddb.exp,
	config/dos.exp, config/gdb-comm.exp, config/gdb_stub.exp,
	config/i386-bozo.exp, config/i960.exp, config/m68k-emc.exp,
	config/netware.exp, config/sid.exp, config/sim.exp,
	config/tic80.exp, config/unix.exp, config/vxworks.exp,
	lib/debugger.exp, lib/dejagnu.exp, lib/dg.exp, lib/framework.exp,
	lib/ftp.exp, lib/kermit.exp, lib/libgloss.exp, lib/remote.exp,
	lib/rlogin.exp, lib/rsh.exp, lib/target.exp, lib/targetdb.exp,
	lib/telnet.exp, lib/tip.exp, lib/utils.exp: Put braces around if
	expressions throughout.

2006-05-22  Ben Elliston  <bje@gnu.org>

	* lib/framework.exp (open_logs): Use file join where applicable.
	* lib/libgloss.exp (libgloss_link_flags, newlib_link_flags,
	newlib_include_flags, g++_link_flags, libstdc++_link_flags,
	get_multilibs, winsup_include_flags, winsup_link_flags): Likewise.
	* lib/utils.exp (which): Likewise.
	* runtest.exp (search_and_load_file, lookfor_file,
	load_tool_init): Likewise.

	* lib/debugger.exp (watcharray): Add `array' parameter.  Rename
	`type' parameter to `op' and update all uses in the proc.
	(watchvar): Add `ignore' parameter for scalar variables.
	Likewise, rename `type' to `op' and update throughout the proc.

	* runtest.exp: Use switch, not case.
	* lib/framework.exp (clone_output): Likewise.
	(clear_xfail): Likewise.
	(clear_kfail): Likewise.
	(set_warning_threshold): Make warning_threshold global.
	(get_warning_threshold): Likewise.
	* lib/libgloss.exp (process_multilib_options): Use switch, not
	case.
	* lib/remote.exp (local_exec): Only run global errorInfo once.
	(standard_upload): Fix error in variable use ($file -> $srcfile).
	* lib/utils.exp (grep): Use switch, not case.
	(slay): Fix mismatched bracket.

	* lib/debugger.exp (watcharray): Use switch, not case.
	(watchvar): Likewise.
	(bt): Add an explanatory comment.

2006-04-03  Ben Elliston  <bje@gnu.org>

	* lib/debugger.exp, lib/dejagnu.exp, lib/dg.exp,
	lib/framework.exp, lib/libgloss.exp, lib/remote.exp,
	lib/rlogin.exp, lib/target.exp, lib/telnet.exp: Formatting.

2006-01-02  Ben Elliston  <bje@gnu.org>

	* configure.ac (AC_INIT): Set version to 1.4.99.
	* configure: Regenerate.

2006-01-01  Ben Elliston  <bje@gnu.org>

	* testsuite/runtest.all/utils.test: Add runtest_file_p.

2006-01-01  Ben Elliston  <bje@gnu.org>

	* runtest.exp (frame_version): Set to 1.4.99.

2006-01-01  Ben Elliston  <bje@gnu.org>

	* dejagnu.h: Update copyright notice.  Use C-style /* .. */
	comments for portability with ISO C compilers.
	* testsuite/libdejagnu/unit.cc: Likewise, update copyright notice.

2006-01-01  Ben Elliston  <bje@gnu.org>

	* runtest.exp: Update copyright notice.
	* example/calc/testsuite/calc.test/calc.exp: Likewise.
	* example/calc/testsuite/config/unix.exp: Likewise.
	* testsuite/libdejagnu/tunit.exp: Likewise.
	* testsuite/runtest.all/libs.exp: Likewise.
	* testsuite/runtest.all/options.exp: Likewise.
	* testsuite/runtest.all/stats-sub.exp: Likewise.
	* testsuite/runtest.all/stats.exp: Likewise.

2006-01-01  Ben Elliston  <bje@gnu.org>

	* config/default.exp, config/unix.exp, config/vxworks.exp,
	lib/debugger.exp, lib/dejagnu.exp, lib/framework.exp,
	lib/libgloss.exp, lib/remote.exp, testsuite/lib/util-defs.exp:
	Formatting fixes.
	* dejagnu.h, testsuite/config/default.exp,
	testsuite/lib/libsup.exp, testsuite/libdejagnu/tunit.exp,
	testsuite/libdejagnu/unit.cc, testsuite/runtest.all/libs.exp,
	testsuite/runtest.all/options.exp,
	testsuite/runtest.all/stats-sub.exp,
	testsuite/runtest.all/stats.exp: Update copyright notice and FSF
	office address. Remove bug reporting address, as it is now
	maintained centrally in the README file.

2005-12-31  Ben Elliston  <bje@gnu.org>

	* testsuite/runtest.all/utils.test: Don't bother mentioning
	absolute, psource, prune and slay as untested procedures.

2005-12-31  Ben Elliston  <bje@gnu.org>

	* doc/ref.xml (Utility Procedures): Note that the following
	procedures are deprecated: absolute, psource, prune, slay.
	* NEWS: Likewise.
	* doc/dejagnu.texi: Regenerate.

2005-12-24  Ben Elliston  <bje@gnu.org>

	* Makefile.am (doc/dejagnu.texi): Don't use shell redirection, in
	case the command fails and zeroes the Texinfo source file.  Move
	the output (if successful) by its default filename using mv(1).
	* Makefile.in: Regenerate.

2005-12-24  Ben Elliston  <bje@gnu.org>

	* configure.ac (DOCBOOK2X_TEXI): Add search for this program.
	* configure: Regenerate.
	* Makefile.am (DOCBOOK2PDF, DOCBOOK2RTF, DOCBOOK2PS): New.
	(DOCBOOK2HTML, DOCBOOK2X_TEXI): Likewise.
	(dejagnu.pdf): Use $(DOCBOOK2PDF).
	(dejagnu.ps): Likewise, use $(DOCBOOK2PS).
	(dejagnu.rtf): Likewise, use $(DOCBOOK2RTF).
	(html): Likewise, use $(DOCBOOK2HTML).
	(doc/dejagnu.texi): Produce using the docbook2x-texi wrapper,
	which is much simpler. Likewise, use $(DOCBOOK2X_TEXI).
	* Makefile.in: Regenerate.

2005-12-24  Ben Elliston  <bje@gnu.org>

	* Makefile.am (EXTRA_DIST): Remove $(PACKAGING_METAFILES).
	(XML): Remove $(srcdir) from each filename; VPATH suffices.
	(PACKAGING_METAFILES): Remove.
	* Makefile.in: Regenerate.

2005-12-24  Ben Elliston  <bje@gnu.org>

	* README: Rewrite.

2005-12-24  Ben Elliston  <bje@gnu.org>

	* COPYING: Update.

2005-12-24  Ben Elliston  <bje@gnu.org>

	* testsuite/libdejagnu/tunit.exp: Don't change to a non-existent
	subdirectory.

2005-12-24  Ben Elliston  <bje@gnu.org>

	* Makefile.am (RUNTEST): Simplify, as Automake already generates
	similar logic in Makefile.in.
	* Makefile.in: Regenerate.

2005-12-24  Ben Elliston  <bje@gnu.org>

	* Makefile.am (RUNTESTDEFAULTFLAGS): Omit --tool so that
	libdejagnu tests are run too.
	* Makefile.in: Regenerate.

2005-12-24  Ben Elliston  <bje@gnu.org>

	* configure: Regenerate.

	* lib/remote.exp: Tidy.
	* lib/targetdb.exp: Likewise.
	* lib/target.exp (prune_warnings): Improve comments.
	* lib/dejagnu.exp: Likewise.
	* lib/utils.exp: Likewise.

	* NEWS: Update.

2005-12-24  Ben Elliston  <bje@gnu.org>

	* doc/dejagnu.xml: Don't use apostrophes in section titles.
	* doc/dejagnu.texi: Regenerate.

2005-12-24  Ben Elliston  <bje@gnu.org>

	* Makefile.am (XML): Include $(srcdir) in filenames.
	* Makefile.in: Regenerate.

2005-12-24  Ben Elliston  <bje@gnu.org>

	* doc/C/Makefile.am: Remove.
	* doc/C/Makefile.in: Likewise.

	* Makefile.am (SUBDIRS): Remove.
	(EXTRA_DIST): Append $(XML).
	(dist_man_MANS): Define.
	(info_TEXINFOS): Likewise.
	(XML): List XML source files.
	(dejagnu.pdf): New target.
	(dejagnu.ps): Likewise.
	(dejagnu.rtf): Likewise.
	(html): Likewise.
	(dejagnu.texi): Special rule to build Texinfo source.
	* Makefile.in: Regenerate.
	* configure.ac: Don't search for docbook2dvi.
	Search for docbook2rtf and docbook2pdf.
	Don't output doc/Makefile or doc/C/Makefile.
	* configure: Regenerate.
	* doc/texinfo.tex: Move from here ..
	* texinfo.tex: .. to here.
	* doc/Makefile.am: Remove.
	* doc/Makefile.in: Likewise.
	* doc/C/dejagnu.omf: Likewise.
	* doc/C/topic.dat: Likewise.
	* doc/C/dejagnu.xml: Move from here ..
	* doc/dejagnu.xml: .. to here.
	* doc/C/legal.xml: Move from here ..
	* doc/legal.xml: .. to here.
	* doc/C/ref.xml: Move from here ..
	* doc/ref.xml: .. to here.
	* doc/C/user.xml: Move from here ..
	* doc/user.xml: .. to here.
	* doc/dejagnu.texi: Rebuild from XML source.

2005-12-23  Ben Elliston  <bje@gnu.org>

	* doc/runtest.1: Update manual page.

2005-12-23  Ben Elliston  <bje@gnu.org>

	* doc/overview.sgml: Remove in favour of XML versions.
	* doc/ref.sgml: Ditto.
	* doc/user.sgml: Ditto.
	* doc/texinfo.tex: Import new version.

2005-12-20  Ben Elliston  <bje@gnu.org>

	* Makefile.am (SUBDIRS): Remove testsuite, example.
	(EXTRA_DIST): Add $(TESTSUITE_FILES).
	(TESTSUITE_FILES): New.
	(RUNTEST, RUNTESTDEFAULTFLAGS): New.
	(AM_CXXFLAGS): Set.
	(check_PROGRAMS): New.
	(unit_SOURCES): New.
	* Makefile.in: Regenerate.
	* configure.ac (AC_OUTPUT): Don't output example/Makefile,
	testsuite/Makefile or testsuite/libdejagnu/Makefile.
	* configure: Regenerate.
	* testsuite/Makefile.am: Remove.
	* testsuite/Makefile.in: Likewise.
	* testsuite/libdejagnu/Makefile.am: Likewise.
	* testsuite/libdejagnu/Makefile.in: Likewise.

2005-12-20  Ben Elliston  <bje@gnu.org>

	* Makefile.am (baseboard_SCRIPTS): Rename ms1->mt.
	* Makefile.in: Regenerate.

2005-12-20  Ben Elliston  <bje@gnu.org>

	* configure: Regenerate with autoconf 2.59.
	* aclocal.m4: Regenerate with aclocal 1.9.6.
	* Makefile.in: Regenerate with automake 1.9.6.
	* doc/Makefile.in: Likewise.
	* doc/C/Makefile.in: Likewise.
	* example/Makefile.in: Likewise.
	* testsuite/Makefile.in: Likewise.
	* testsuite/libdejagnu/Makefile.in: Likewise.

2005-12-20  Nathan Sidwell  <nathan@codesourcery.com>

	* baseboards/ms1-sid.exp: Rename from this ..
	* baseboards/mt1-sid.exp: .. to this. Update ms1->mt within.

2005-12-20  Ben Elliston  <bje@gnu.org>

	* config.guess: Update to most recent version.
	* config.sub: Likewise.

2005-09-24  Ben Elliston  <bje@gnu.org>

	* packaging/pkg/pkginfo (EMAIL): Update mail address.

	* lib/rsh.exp: Tidy comments.

2005-07-07  Ben Elliston  <bje@gnu.org>

	* lib/telnet.exp (telnet_transmit): Remove; use standard method.

2005-07-07  Ben Elliston  <bje@gnu.org>

	* Makefile.am (baseboard_SCRIPTS): Add ms1-sid.exp.
	* Makefile.in: Regenerate.

2005-07-06  Ben Elliston  <bje@gnu.org>

	* lib/tip.exp (tip_open): Improve comments.
	(tip_download): Likewise.

2005-07-06  Ben Elliston  <bje@gnu.org>

	* lib/telnet.exp (telnet_open): Improve option handling.  Clarify
	documentation for each proc.

2005-07-06  Ben Elliston  <bje@gnu.org>

	* aclocal.m4: Regenerate with aclocal 1.9.
	* configure: Regenerate with autoconf 2.59.
	* doc/C/Makefile.am: Remove stray include.
	* Makefile.in, doc/Makefile.in, doc/C/Makefile.in,
	example/Makefile.in, testsuite/Makefile.in,
	testsuite/libdejagnu/Makefile.in: Regenerate with automake 1.9.

2005-07-06  Ben Elliston  <bje@gnu.org>

	Import some missing hunks from this patch on sourceware:

	2004-11-11  Nick Clifton  <nickc@redhat.com>

	* lib/libgloss.exp (libio_include_flags, g++_include_flags,
	winsup_include_flags): Revert previous patch, restoring the use of
	-I, for all libraries except newlib.  Newlib needs -isystem to
	avoid the problems with <limits.h> but the C++ and winsup
	libraries need -I because -isystem generates an implicit 'extern
	"C"' which may not be appropriate for certain targets.

2005-07-06  Aldy Hernandez  <aldyh@redhat.com>

	* baseboards/ms1-sid.exp: New.

2005-07-01  Ben Elliston  <bje@gnu.org>

	Unify some changes with the 1.4 branch:

	2004-10-28  Nick Clifton  <nickc@redhat.com>
	* baseboards/iq2000-sim.exp: New file.

	2004-06-08  Alexandre Oliva  <aoliva@redhat.com>
	* baseboards/mn10300-sim.exp: Set needs_status_wrapper and
	noresults to zero.

	2004-05-13  Kazuhiro Inaoka  <inaoka.kazuhiro@renesas.com>
	* baseboards/m32r-linux-sim.exp: Add New file.

2005-06-24  Ben Elliston  <bje@gnu.org>

	* MAINTAINERS: Update my email address.

2005-06-24  Ben Elliston  <bje@gnu.org>

	* Update the FSF's physical address throughout.

2005-06-22  Ben Elliston  <bje@gnu.org>

	* config.guess: Update to most recent version.
	* config.sub: Likewise.

2005-04-28  Mark Kettenis  <kettenis@gnu.org>

	* lib/target.exp (prune_warnings): Add a few more linker
	warning patterns for OpenBSD.

2005-03-20  Mark Kettenis  <kettenis@gnu.org>

	* lib/target.exp (prune_warnings): Add linker warning patterns for
	OpenBSD.

2005-01-29  Hans-Peter Nilsson  <hp@axis.com>

	* baseboards/cris-sim.exp: New file.

2004-11-19  Nick Clifton  <nickc@redhat.com>

	* lib/libgloss.exp (newlib_include_flags): Document why -isystem
	is used instead of -I.
	(libio_include_flags): Use -I instead of -isystem and
	document why.
	(g++_include_flags): Use -I instead of -isystem.
	(libstdc++_include_flags): Likewise.

2004-11-04  Ben Elliston  <bje@gnu.org>

	* lib/dg.exp (dg-test): If a `dg-do run' test fails to compile,
	mark the test as unresolved, rather than warning.

2004-10-27  Nick Clifton  <nickc@redhat.com>

	* baseboards/iq2000-sim.exp: New file.

2004-08-20  Daniel Jacobowitz  <dan@debian.org>

	* testglue.c: Prototype abort(3) and exit(3).

2004-08-14  Paul Brook  <paul@codesourcery.com>

	* config/sim.exp (sim_download, sim_upload): New procs.

2004-06-30  Ben Elliston  <bje@gnu.org>

	* config.guess: Update to current revision.
	* config.sub: Likewise.

2004-06-12  Ben Elliston  <bje@gnu.org>

	* config.guess: Update to current revision.
	* config.sub: Likewise.

2004-06-08  Alexandre Oliva  <aoliva@redhat.com>

	* testglue.c: Prototype abort and exit.

2004-06-08  Alexandre Oliva  <aoliva@redhat.com>

	* baseboards/mn10300-sim.exp: Set needs_status_wrapper to empty
	string.

Tue Feb 25 05:19:57 UTC 2003  Brendan Conoboy  <blc@@redhat.com>

	* lib/remote.exp (call_remote): Remove multilibs from the board
	name when rebooting a board.

2004-06-03  Alexandre Oliva  <aoliva@redhat.com>

	* baseboards/mn10300-sim.exp: Set needs_status_wrapper and
	noresults to zero.

2004-06-07  Ben Elliston  <bje@gnu.org>

	* lib/libgloss.exp (build_wrapper): Remove redundant set command.

2004-03-29  Joel Brobecker  <brobecker@gnat.com>

	* lib/libgloss.exp (find_gnatmake): New procedure.
	* lib/target.exp (default_target_compile): Add support for Ada.

2004-04-16  Kazuhiro Inaoka  <inaoka dot kazuhiro at renesas dot com>

	* baseboards/m32r-linux-sim.exp: Add New file.

2004-04-02  Rob Savoye  <rob@direwolf.welcomehome.org>

	* configure.ac, example/Makefile.am: Add example/mathhelper.
	* configure, alocal.m4, example/Makefile.in: Regenerated.

2004-04-02 Joel Sherrill <joel@OARcorp.com>

	* example/mathhelper: New example for using the unit testing API.

2004-03-05  Daniel Jacobowitz  <drow@mvista.com>

	* lib/remote.exp (standard_spawn): Fix rsh username support.

2004-03-06  Rob Savoye  <rob@althea.welcomehome.org>

	* doc/C: New directory for DocBook XML files.
	* doc/C/dejagnu.omf: New config file for scrollkeeper.
	* doc/C/topic.dat: New config file for the GNOME help system.
	* doc/C/dejagnu.xml: DocBook XML formatted verion of what was
	overview.sgml.
	* doc/C/ref.xml: DocBook XML formatted verion of what was
	ref.sgml.
	* doc/C/user.xml: DocBook XML formatted verion of what was
	user.sgml.

2004-02-17  Ben Elliston  <bje@wasabisystems.com>

	* runtest.exp: Do not trap SIGSEGV.

2004-02-16  Ben Elliston  <bje@wasabisystems.com>

	* configure.ac: Update AC_INIT and AM_INIT_AUTOMAKE invocations.
	* configure: Regenerate.

2004-02-09  Ben Elliston  <bje@wasabisystems.com>

	* doc/runtest.1: Improve some wording. Update last revision date.

2004-02-09  Ben Elliston  <bje@wasabisystems.com>

	* NEWS: Document yesterday's work.

	* runtest: Improve comments.

2004-02-09  Ben Elliston  <bje@wasabisystems.com>

	* TODO: Update.

	* testsuite/libdejagnu/unit.cc: Conform with GNU coding standard.

2004-02-08  Ben Elliston  <bje@wasabisystems.com>

	* configure.ac: Quote strings throughout in good Autoconf style.
	Remove AC_PROG_YACC invocation. Search for docbook2dvi, et al and
	expect using AC_PATH_PROG. Remove DJ_AC_PATH_DOCBOOK in favour of
	existing macros. Remove stale BOARDS and CONFIG substs. Ensure Tcl
	is at version 8.3 or greater.
	* configure: Regenerate.
	* acinclude.m4: Remove.
	* aclocal.m4: Regenerate.
	* Makefile.in: Likewise.
	* doc/Makefile.am (%.pdf: %.sgml): Use $(DOCBOOK2PDF).
	(%.dvi: %.sgml): Use $(DOCBOOK2DVI).
	(%.html: %.sgml): Use $(DOCBOOK2HTML).
	* doc/Makefile.in: Regenerate.
	* example/Makefile.in: Likewise.
	* testsuite/Makefile.in: Likewise.
	* testsuite/libdejagnu/Makefile.in: Likewise.
	* TODO: Update.

2004-02-08  Daniel Jacobowitz  <drow@mvista.com>

	* baseboards/cf.exp: Use -T instead of -Wl,-T for ldscript.
	* baseboards/fr30-elf.exp, baseboards/frv-elf.exp,
	baseboards/h8300.exp, baseboards/i960-cyclone.exp,
	baseboards/i960-sim.exp, baseboards/m32r-elf.exp,
	baseboards/mips-idt.exp, baseboards/mips-lnews-sim.exp,
	baseboards/mips-lsi-sim.exp, baseboards/mips64vr4100-sim.exp,
	baseboards/op50n.exp, baseboards/rom68k-idp.exp,
	baseboards/sh-hms.exp, baseboards/tx39-dve.exp,
	baseboards/vr4100-ddb.exp, baseboards/vr4100-sim.exp,
	baseboards/vr4111-sim.exp, baseboards/vr4300-ddb.exp,
	baseboards/vr4300-sim.exp, baseboards/vr4300.exp,
	baseboards/vr5000-ddb.exp: Likewise.

2004-02-08  Ben Elliston  <bje@wasabisystems.com>

	* runtest: Terminate with an error if expect cannot be found.
	* TODO: Update.

2004-02-08  Ben Elliston  <bje@wasabisystems.com>

	* configure.ac: Use AC_PATH_PROG to find expect(1).
	(DJ_AC_PATH_TCLSH): Remove unneeded invocation.
	* acinclude.m4 (DJ_AC_PATH_TCLSH): Remove.
	(DJ_AC_STL): Likewise.
	* configure: Regenerate.
	* aclocal.m4: Likewise.
	* configure: Likewise.
	* Makefile.in: Likewise.
	* doc/Makefile.in: Likewise.
	* example/Makefile.in: Likewise.
	* testsuite/Makefile.in: Likewise.
	* testsuite/libdejagnu/Makefile.in: Likewise.
	* TODO: Update.

2004-02-08  Ben Elliston  <bje@wasabisystems.com>

	* runtest.1: Remove any mention of mondfe.

2004-02-08  Ben Elliston  <bje@wasabisystems.com>

	* TODO: Add an item about timeouts.

2004-02-08  Daniel Jacobowitz  <drow@mvista.com>

	* baseboards/basic-sim.exp: Set gdb,do_reload_on_run.

2004-02-08  Ben Elliston  <bje@wasabisystems.com>

	* lib/standard.exp: Tidy.

2004-02-07  Ben Elliston  <bje@wasabisystems.com>

	* Makefile.am (pkgdata_SCRIPTS): Remove lib/mondfe, lib/xsh.exp.
	(config_SCRIPTS): Remove udi.exp, vrtx.exp.
	(baseboard_SCRIPTS): Remove a29k-udi.exp.
	* Makefile.in: Regenerate.
	* baseboards/a29k-udi.exp: Remove.
	* baseboards/dos.exp: Update comments.
	* config/udi.exp: Remove.
	* config/vrtx.exp: Remove.
	* doc/overview.sgml: Update. Don't mention mondfe and xsh support.
	* doc/ref.sgml: Likewise.
	* doc/user.sgml: Likewise.
	* lib/mondfe.exp: Remove.
	* lib/xsh.exp: Likewise.
	* lib/remote.exp: Don't load mondfe.exp or xsh.exp.
	* packaging/pkg/prototype: Update.
	* NEWS: Update.

2004-02-07  Ben Elliston  <bje@wasabisystems.com>

	* Makefile.am (rpmspec): Remove.
	(rpm): Additionally depend on dejagnu.spec.
	($(PKGDIR)/dejagnu): New target that installs DejaGnu into this
	directory.  This saves duplicated code in the solpkg and hpdepot
	targets.
	(solpkg): Depend on $(PKGDIR)/dejagnu.
	(hpdepot): Likewise.
	* Makefile.in: Regenerate.

2004-02-07  Ben Elliston  <bje@wasabisystems.com>

	* Makefile.am (RUNTEST, RUNTESTDEFAULTFLAGS): Remove.
	* Makefile.in: Regenerate.
	* testsuite/Makefile.am (CLEANFILES): Remove.
	(RUNTESTDEFAULTFLATS): Pass --srcdir and RUNTEST=$(RUNTEST).
	* testsuite/Makefile.in: Regenerate.

2004-02-07  Ben Elliston  <bje@wasabisystems.com>

	* lib/util-defs.exp: Move from here ..
	* testsuite/lib/util-defs.exp: .. to here.
	* Makefile.am (EXTRA_DIST): Remove lib/util-defs.exp.
	* Makefile.in: Regenerate.
	* testsuite/Makefile.am (EXTRA_DIST): Add lib/util-defs.exp.
	* testsuite/Makefile.in: Regenerate.
	* doc/ref.sgml (File Map): Remove util-defs.exp.
	* packaging/pkg/prototype: Update file list.

2004-02-07  Ben Elliston  <bje@wasabisystems.com>

	* NEWS: Document changes since 1.4.4.

2004-02-07  Ben Elliston  <bje@wasabisystems.com>

	* example/Makefile.am (check-recursive): Remove target.
	* example/Makefile.in: Regenerate.

2004-02-07  Ben Elliston  <bje@wasabisystems.com>

	* dejagnu.h: Conform with GNU coding standard.

2004-02-07  Ben Elliston  <bje@wasabisystems.com>

	* Makefile.am (PKGING): Remove.
	(PACKAGING_METAFILES): Update accordingly.
	(CLEANFILES, check-DEJAGNU): Remove.
	(tarball): Remove; use `dist'.
	(deb): Update target recipe to use `make dist'.

2004-02-07  Ben Elliston  <bje@wasabisystems.com>

	* Clean.tcl: Remove.

	* Makefile.am (SUBDIRS): Add testsuite, example directories.
	(EXTRA_DIST): Define.
	(pkgdata_SCRIPTS): Add lib/*.exp files.
	(DATE, TCLSH): Remove.
	(configdir, config_DATA, config_SCRIPTS): Define.
	(baseboarddir, baseboard_DATA, baseboard_SCRIPTS): Likewise.
	(pkgdata_DATA): Likewise.
	(djlibexecdir, djlibexec_SCRIPTS): Likewise.
	(PKGING, PACKAGING_METAFILES): New macros.
	(clean-local): Remove.
	(rpm): Depend on dist.
	(deb): Likewise.
	(dist-hook): Remove.
	(lib_dest, lib_files): Likewise.
	(baseboard_dest, baseboard_files): Likewise.
	(include_dest, config_dest, config_files): Likewise.
	(install-data-local): Likewise.
	(uninstall-local): Likewise.
	(site.exp): Likewise.
	* Makefile.in: Regenerate.

	* testsuite/Makefile.am (all, all-am, etcetera): Remove.
	(force): Likewise.
	(EXTRA_DIST): Define.
	(site.exp): Remove target.
	* testsuite/Makefile.in: Regenerate.
	* testsuite/libdejagnu/Makefile.am (EXTRA_DIST): Define.
	(noinst_PROGRAMS): Rename from this ..
	(check_PROGRAMS): .. to this.
	* testsuite/libdejagnu/Makefile.in: Regenerate.

	* doc/Makefile.am (man_MANS): Rename from this ..
	(dist_man_MANS): .. to this.
	(info_TEXINFOS): Define.
	(TARGETS): Remove overview.rtf.
	(EXTRA_DIST): Define.
	(%.rtf: %.sgml): Remove rule.
	(%.gif: %.fig): Likewise.
	(%.epsi: %.eps): Likewise.
	(%.eps: %.fig): Likewise.
	(clean, realclean, distclean): Remove.
	(install-docs): Don't install overview.rtf.
	* doc/Makefile.in: Regenerate.
	* doc/texinfo.tex: New file.

	* example/calc/Makefile.am (noinst_PROGRAMS): Rename from this ..
	(check_PROGRAMS): .. to this.
	(EXTRA_DIST): Add test cases and calc.1 man page.
	* example/calc/Makefile.in: Regenerate.
	* example/calc/aclocal.m4: Likewise.
	* example/calc/configure: Likewise.
	* example/calc/stamp-h.in: Remove.
	* example/hello/Makefile.am (bin_PROGRAMS): Rename from this ..
	(check_PROGRAMS): .. to this.
	(EXTRA_DIST): Define.
	* example/hello/Makefile.in: Regenerate.
	* example/hello/aclocal.m4: Likewise.
	* example/hello/configure: Likewise.
	* example/hello/testsuite/Makefile.am (EXTRA_DIST): Define.
	* example/hello/testsuite/Makefile.in: Regenerate.

2004-02-07  Ben Elliston  <bje@wasabisystems.com>

	* configure.ac: Remove commented out code.
	* configure: Regenerate.

2004-02-06  Ben Elliston  <bje@wasabisystems.com>

	* site.tmpl: Tidy.

2004-02-06  Ben Elliston  <bje@wasabisystems.com>

	* INSTALL: Import latest version.
	* depcomp: Likewise.
	* install-sh: Likewise.
	* missing: Likewise.

2004-02-06  Ben Elliston  <bje@wasabisystems.com>

	* configure.in: Rename from this ..
	* configure.ac: .. to this.  Require Autoconf 2.50.
	* Makefile.in: Regenerate.
	* doc/Makefile.in: Likewise.
	* example/Makefile.in: Likewise.
	* testsuite/Makefile.in: Likewise.
	* testsuite/libdejagnu/Makefile.in: Likewise.

2004-02-06  Ben Elliston  <bje@wasabisystems.com>

	* lib/target.exp (prune_warnings): Add spaces where required in
	NetBSD warnings.  Supersedes a patch in pkgsrc's devel/dejagnu.

2004-02-05  Ben Elliston  <bje@wasabisystems.com>

	* config.guess: Update to current revision.
	* config.sub: Likewise.

2004-02-04  Ben Elliston  <bje@wasabisystems.com>

	* configure.in (AC_NO_EXECUTABLES): Remove.
	* configure: Rebuild with Autoconf 2.59.
	* acinclude.m4 (DJ_AC_STL): Quote macro name to appease aclocal.
	(DJ_AC_PATH_TCLSH): Likewise.
	(DJ_AC_PATH_DOCBOOK): Likewise.
	* aclocal.m4: Rebuild.
	* Makefile.in: Rebuild with Automake 1.8.2.
	* doc/Makefile.in: Likewise.
	* example/Makefile.in: Likewise.
	* testsuite/Makefile.in: Likewise.
	* testsuite/libdejagnu/Makefile.in: Likewise.

2004-01-30  Ben Elliston  <bje@wasabisystems.com>

	Import orphaned patches from sources.redhat.com:

	2002-05-02  Fernando Nasser  <fnasser@redhat.com>
	* doc/dejagnu.texi: Document KFAIL and KPASS.

	2002-02-20  Richard Henderson  <rth@redhat.com>
	* lib/target.exp (prune_warnings): Revert early "In function"
	strip, as this breaks g++.dg tests.  Match dangerous regexp
	without the "In function" header.

	2002-02-09  Richard Henderson  <rth@redhat.com>
	* lib/target.exp (prune_warnings): Strip "In function" etc early.
	Adjust "dangerous" regexp for glibc's tmpnam warning.

	2001-09-10  Jim Blandy  <jimb@redhat.com>
	* baseboards/rom68k-idp.exp: Use -Tidpgdb.ld as the linker script,
	so we get the version of the `outbyte' function that does console
	output in a way that GDB's rom68k target recognizes.  Note that
	the board can now do output.

	2000-04-25  Felix Lee  <flee@cygnus.com>
	* baseboards/tx39-sim.exp: Use idt, not dve linker script.  Delete
	misleading comments and null statements.

2004-01-30  Ben Elliston  <bje@wasabisystems.com>

	* DejaGnu 1.4.4 released.

2004-01-27  Ben Elliston  <bje@wasabisystems.com>

	* Makefile.am (tarball): Depend on book1.html, not overview.html.
	Don't echo needless messages. Portably copy the source tree to
	dejagnu-${VERSION}.  Portably copy documentation files from the
	source tree to the distribution directory.  Don't copy RPM-related
	files -- leave that to the rpm target.
	(snapshot): Remove target.
	(overview.html): Rename target from this ..
	(book1.htm): .. to this.
	(rpm): Portably copy tar file to SOURCES directory.
	(deb): Depend on book1.html, not overview.html.
	(dist-hook): Depend on book1.html, not overview.html.
	* Makefile.in: Rebuild.
	* doc/Makefile.am (TARGETS): Depend on book1.html.
	(book1.html): Depend on html/book1.html.
	(overview.dvi): Remove target.
	* doc/Makefile.in: Rebuild.

2004-01-27  Ben Elliston  <bje@wasabisystems.com>

	* Clean.tcl: Run tclsh via /usr/bin/env for portability.
	(cleanfiles): Concatenate regular filenames that match .*.

2004-01-12  Ben Elliston  <bje@wasabisystems.com>

	* baseboards/frv-sim.exp: Remove reference to devo/sim.

2004-01-27  Ben Elliston  <bje@wasabisystems.com>

	* doc/overview: Remove all files.

2003-12-03  Ben Elliston  <bje@wasabisystems.com>

	* testsuite/runtest.all/utils.test: Fix a test for proc find which
	assumed that "subsubfile1" would appear at the end of the returned
	list.  Adjust to use a more robust regular expression.

2003-11-26  Ben Elliston  <bje@wasabisystems.com>

	* doc/overview.sgml (version): Update.
	* doc/overview/installation.html: Likewise.

	* packaging/rpm/dejagnu.spec: Update version numbers throughout.
	* packaging/pkg/pkginfo: Likewise.
	* packaging/depot/dejagnu.psf: Likewise.

2003-10-25  Ben Elliston  <bje@wasabisystems.com>

	* runtest.exp (frame_version): Bump version.
	* configure.in (AM_INIT_AUTOMAKE): Likewise.
	* configure: Regenerate.

2003-10-16  Rob Savoye   <rob@welcomehome.org>

	* packaging/prototype: Remove sh-hms-sim.exp, add sh-sim.

2003-10-13  Ben Elliston  <bje@wasabisystems.com>

	* baseboards/sh-hms-sim.exp: Remove. Replaced by sh-sim.exp.

2003-10-11  Corinna Vinschen  <vinschen@redhat.com>

	* baseboards/sh-sim.exp: New file.

2003-10-11  Ben Elliston  <bje@wasabisystems.com>

	* NEWS: Tidy.
	* AUTHORS: Don't list maintainers, reference MAINTAINERS instead.

2003-10-08  Ben Elliston  <bje@wasabisystems.com>

	* i960glue.c: Remove.
	* packaging/pkg/prototype: Remove i960glue.c.

2003-10-07  Ben Elliston  <bje@wasabisystems.com>

	* contrib/README: Remove.
	* contrib/testit: Remove bitrotten script.
	* contrib/test-g++: Likewise.
	* contrib/test-tool: Likewise.

2003-08-23  Ben Elliston  <bje@wasabisystems.com>

	* TODO: Tidy.
	* contrib/README: Bring up to date.

2003-08-23  Corinna Vinschen  <vinschen@redhat.com>

	* config/sid.exp: Add gdb settings to use no hardware watchpoints.

2003-08-23  Ben Elliston  <bje@wasabisystems.com>

	* README: Update section on reporting bugs.

2003-08-22  Ben Elliston  <bje@wasabisystems.com>

	* lib/kermit.exp: Document procs.
	* lib/ftp.exp: Likewise.

2003-08-19  Ben Elliston  <bje@wasabisystems.com>

	* contrib/testit: Run wish via /usr/bin/env for portability.

2003-08-18  Ben Elliston  <bje@wasabisystems.com>

	* Makefile.am: Tidy comments and unused command lines.
	* Makefile.in: Regenerate.
	* testsuite/libdejagnu/Makefile.in: Likewise.

	* contrib/bluegnu2.0.3: Remove unsupported subtree.

2003-08-18  Ben Elliston  <bje@wasabisystems.com>

	* MAINTAINERS: New file.

2003-08-17  Ben Elliston  <bje@wasabisystems.com>

	* doc/Makefile.am (AUTOMAKE_OPTIONS): Remove empty variable.
	* doc/Makefile.in: Regenerate.

2003-08-16  Ben Elliston  <bje@wasabisystems.com>

	* doc/overview.sgml (overview): Start overhauling chapter.

	* doc/README.Writers: New document on style conventions.
	* doc/ref.sgml: Replace "test suite" with "testsuite" throughout.
	* doc/user.sgml: Likewise.
	* doc/overview.sgml: Likewise.
	* doc/dejagnu.texi (Design Goals): Change "Deja Gnu" to "DejaGnu".

2003-08-12  Ben Elliston  <bje@wasabisystems.com>

	* Makefile.am (tarball): Update path to dejagnu.spec.
	(rpmspec): Likewise.
	(deb): Likewise, update path to package metafiles.
	(solpkg): Likewise.
	(hpdepot): Likewise.
	* Makefile.in: Regenerate.
	* aclocal.m4: Likewise.
	* configure: Likewise.
	* doc/Makefile.in: Likewise.
	* example/Makefile.in: Likewise.
	* testsuite/Makefile.in: Likewise.
	* deb: Move from here ..
	* packaging/deb: .. to here.
	* redhat: Move from here ..
	* packaging/rpm: .. to here.
	* depot: Move from here ..
	* packaging/depot: .. to here.
	* pkg: Move from here ..
	* packaging/pkg: .. to here.

	* testsuite/libdejagnu/Makefile.am (CXXFLAGS): Rename from this ..
	(AM_CXXFLAGS): .. to this, in order to suppress Automake warning.
	* testsuite/libdejagnu/Makefile.in: Regenerate.

2003-08-07  Ben Elliston  <bje@wasabisystems.com>

	* config/ddb.exp (${board}_init): Fix thinko: use Tcl incr command
	to increment count rather than count++ as in C.

2003-08-06  Ben Elliston  <bje@wasabisystems.com>

	* lib/remote.exp: Replace "TCL" with "Tcl".

2003-07-30  Ben Elliston  <bje@wasabisystems.com>

	* doc/runtest.1: Replace "TCL" with "Tcl".
	Make last revision date current.

2003-07-29  Ben Elliston  <bje@wasabisystems.com>

	* doc/overview.sgml: Replace "NT" with "Windows", correct Cygwin
	URLs and other stylistic improvements.
	* doc/ref.sgml: Likewise.
	* doc/user.sgml: Likewise.

2003-07-25  Mike Stump  <mrs@apple.com>

	* lib/target.exp (prune_warnings): Handle "nfs server .* not
	responding" and "nfs server .* is alive again".

2003-07-20  Ben Elliston  <bje@wasabisystems.com>

	* config.guess: Update to most recent version.
	* config.sub: Ditto.
	* AUTHORS: Add self to list of maintainers.

2003-07-25  Jim Dein  <jdein@deinji5.apple.com> (RIP)

	* lib/utils.exp (find): Fix double recursion bug.

2002-02-25  Jackie Smith Cashion  <jsmith@redhat.com>

	* baseboards/am33_2.0-libremote.exp: New file.

2000-11-21  Drew Moseley  <dmoseley@redhat.com>

	* baseboards/mn10300-cygmon.exp: Use the am33-2 flag for the
	ASB2303 board.

2000-08-10  Drew Moseley  <dmoseley@cygnus.com>

	* baseboards/mn10300-cygmon.exp: Added support for Cygmon based
	ASB2303 board.

2003-06-13  Phil Edwards <pme@devphil.com>

	* baseboards/mips64-sim.exp, baseboards/mips-sim.exp,
	baseboards/mips-sim-idt32.exp, baseboards/mips-sim-idt64.exp: Use
	only -T[linker] instead of -Wl,-T[linker].

2003-06-13  Jason Thorpe  <thorpej@wasabisystems.com>

	* lib/target.exp (prune_warnings): Add two more linker
	warning patterns for warnings generated by modern verions
	of NetBSD.

2003-05-12  H.J. Lu <hongjiu.lu@intel.com>

	* lib/libgloss.exp (build_wrapper): Add -Wl,-wrap,_exit.

2003-05-09  H.J. Lu <hongjiu.lu@intel.com>

	* runtest: Fix a typo.

2003-05-03  Nitin Dhavale <nitinpdhavale@indiatimes.com>

	* doc/user.sgml: Clarify how to set the verbose option.

2003-03-28 Chris Demetriou <cgd@broadcom.com>

	* lib/framework.exp (check_conditional_xfail): Adjust so that
	an empty 'includes' list matches all sets of flags.
	* doc/dejagnu.texi: Document the above.
	* doc/ref.sgml: Likewise.

2003-03-27  David Heine <dlheine@tensilica.com>

	* baseboards/xtensa-sim.exp: Fix a syntax error.

2003-03-16  Rob Savoye  <rob@direwolf.welcomehome.org>

	* lib/unix.exp: Preserve the value of LD_LIBRARY_PATH, rather
	than stomp on it. This is based on a patch from Brendan Conoboy
	<blc@redhat.com>.
	* Most files: Update copyright dates.

2003-03-13  Mike Stump  <mrs@apple.com>

	* lib/dg.exp(dg-test): Add compiler flags to testcase name, to
	help ensure uniqueness.

2003-03-05  Alexandre Oliva  <aoliva@redhat.com>

	* lib/remote.exp (standard_download, standard_upload): Support
	nfsdir and nfsroot_server.

See ChangeLog-1992 for earlier changes.<|MERGE_RESOLUTION|>--- conflicted
+++ resolved
@@ -1,21 +1,21 @@
-2016-02-15  Ben Elliston  <bje@gnu.org>
-
-<<<<<<< HEAD
-	* TODO: Add ideas produced from Cauldron 2013.
-
-2016-02-15  Ben Elliston  <bje@gnu.org>
-
-	* TODO: Update.
-
-2016-02-15  Ben Elliston  <bje@gnu.org>
-
-	* lib/dg.exp (dg-test): Remove comment about proc unresolved not
-	setting exit_status to 1 -- it does.
-=======
+2016-02-16  Ben Elliston  <bje@gnu.org>
+
 	* runtest.exp: Use the traditional exit codes when runtest is
 	interrupted. This makes it possible to tell if runtest ran to
 	completion or not. Suggested by Michael Chastain.
->>>>>>> 30b5d177
+
+2016-02-15  Ben Elliston  <bje@gnu.org>
+
+	* TODO: Add ideas produced from Cauldron 2013.
+
+2016-02-15  Ben Elliston  <bje@gnu.org>
+
+	* TODO: Update.
+
+2016-02-15  Ben Elliston  <bje@gnu.org>
+
+	* lib/dg.exp (dg-test): Remove comment about proc unresolved not
+	setting exit_status to 1 -- it does.
 
 2016-02-15  Ben Elliston  <bje@gnu.org>
 
